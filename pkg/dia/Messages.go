package dia

import (
	"database/sql/driver"
	"encoding/json"
	"errors"
	"math"
	"math/big"
	"strings"
	"time"

	"github.com/ethereum/go-ethereum/common"
)

const (
	Diadata                                 = "diadata.org"
	PROOF_OF_STAKE    VerificationMechanism = "pos"
	PROOF_OF_WORK     VerificationMechanism = "pow"
	BITCOIN                                 = "Bitcoin"
	ETHEREUM                                = "Ethereum"
	BINANCESMARTCHAIN                       = "BinanceSmartChain"
	POLYGON                                 = "Polygon"
	CELO                                    = "Celo"
	FANTOM                                  = "Fantom"
	NEAR                                    = "NEAR"
	AURORA                                  = "Aurora"
	SOLANA                                  = "Solana"
	FLOW                                    = "Flow"
	MOONRIVER                               = "Moonriver"
	MOONBEAM                                = "Moonbeam"
	AVALANCHE                               = "Avalanche"
	ARBITRUM                                = "Arbitrum"
	ASTAR                                   = "Astar"
	SHIDEN                                  = "Shiden"
	METIS                                   = "Metis"
	KILT                                    = "Kilt"
	FETCH                                   = "Fetch"
	FUSE                                    = "Fuse"
	TELOS                                   = "Telos"
	EVMOS                                   = "Evmos"
	KUSAMA                                  = "Kusama"
	ACALA                                   = "Acala"
	POLKADOT                                = "Polkadot"
	WANCHAIN                                = "Wanchain"
	OSMOSIS                                 = "Osmosis"
	FIAT                                    = "Fiat"
	BIFROST                                 = "Bifrost"
	BIFROST_POLKADOT                        = "Bifrost-polkadot"
)

type VerificationMechanism string

// NFTClass is the container for a nft class defined by
// a contract (address) on a blockchain.
type NFTClass struct {
	Address      string `json:"Address"`
	Symbol       string `json:"Symbol"`
	Name         string `json:"Name"`
	Blockchain   string `json:"Blockchain"`
	ContractType string `json:"ContractType"`
	Category     string `json:"Category"`
}

// MarshalBinary for NFTClass
func (nc *NFTClass) MarshalBinary() ([]byte, error) {
	return json.Marshal(nc)
}

// UnmarshalBinary for NFTClass
func (nc *NFTClass) UnmarshalBinary(data []byte) error {
	if err := json.Unmarshal(data, &nc); err != nil {
		return err
	}
	return nil
}

// NFT is the container for a specific NFT defined by
// the pair (address,tokenID).
type NFT struct {
	NFTClass       NFTClass  `json:"NFTClass"`
	TokenID        string    `json:"TokenID"`
	CreationTime   time.Time `json:"CreationTme"`
	CreatorAddress string    `json:"CreatorAddress"`
	URI            string    `json:"URI"`
	// @Attributes is a collection of attributes from on- and off-chain
	// TO DO: Should we split up into two fields?
	Attributes NFTAttributes `json:"Attributes"`
}

// NFTAttributes can be stored as jasonb in postgres:
// https://www.alexedwards.net/blog/using-postgresql-jsonb
type NFTAttributes map[string]interface{}

func (a NFTAttributes) Value() (driver.Value, error) {
	return json.Marshal(a)
}

func (a *NFTAttributes) Scan(value interface{}) error {
	b, ok := value.([]byte)
	if !ok {
		return errors.New("type assertion to []byte failed")
	}

	return json.Unmarshal(b, &a)
}

// MarshalBinary for NFT
func (n *NFT) MarshalBinary() ([]byte, error) {
	return json.Marshal(n)
}

// UnmarshalBinary for NFT
func (n *NFT) UnmarshalBinary(data []byte) error {
	if err := json.Unmarshal(data, &n); err != nil {
		return err
	}
	return nil
}

type NFTTrade struct {
	NFT         NFT       `json:"NFT"`
	Price       *big.Int  `json:"Price"`
	PriceUSD    float64   `json:"PriceUSD"`
	FromAddress string    `json:"FromAddress"`
	ToAddress   string    `json:"ToAddress"`
	Currency    Asset     `json:"Currency"`
	BundleSale  bool      `json:"BundleSale"`
	BlockNumber uint64    `json:"BlockNumber"`
	Timestamp   time.Time `json:"Timestamp"`
	TxHash      string    `json:"TxHash"`
	Exchange    string    `json:"Exchange"`
}

// MarshalBinary for NFTTrade
func (ns *NFTTrade) MarshalBinary() ([]byte, error) {
	return json.Marshal(ns)
}

// UnmarshalBinary for NFTTrade
func (ns *NFTTrade) UnmarshalBinary(data []byte) error {
	if err := json.Unmarshal(data, &ns); err != nil {
		return err
	}
	return nil
}

type NFTBid struct {
	NFT              NFT       `json:"NFT"`
	Value            *big.Int  `json:"Value"`
	FromAddress      string    `json:"FromAddress"`
	CurrencySymbol   string    `json:"CurrencySymbol"`
	CurrencyAddress  string    `json:"CurrencyAddress"`
	CurrencyDecimals int32     `json:"CurrencyDecimals"`
	BlockNumber      uint64    `json:"BlockNumber"`
	BlockPosition    uint64    `json:"BlockPosition"`
	Timestamp        time.Time `json:"Timestamp"`
	TxHash           string    `json:"TxHash"`
	Exchange         string    `json:"Exchange"`
}

// MarshalBinary for NFTBid
func (nb *NFTBid) MarshalBinary() ([]byte, error) {
	return json.Marshal(nb)
}

// UnmarshalBinary for NFTBid
func (nb *NFTBid) UnmarshalBinary(data []byte) error {
	if err := json.Unmarshal(data, &nb); err != nil {
		return err
	}
	return nil
}

type NFTExchangeStats struct {
	Exchange  string
	NumTrades uint64
	Volume    float64
}

type NFTOffer struct {
	NFT NFT `json:"NFT"`
	// Start and EndValue are for auction types. Otherwise, use StartValue
	// and leave EndValue blank.
	StartValue *big.Int `json:"StartValue"`
	EndValue   *big.Int `json:"EndValue"`
	// Duration of the offer/auction measured in seconds
	Duration    time.Duration `json:"Duration"`
	FromAddress string        `json:"FromAddress"`
	// Type of offer can be auction, simple offer,...
	AuctionType string `json:"AuctionType"`

	CurrencySymbol   string `json:"CurrencySymbol"`
	CurrencyAddress  string `json:"CurrencyAddress"`
	CurrencyDecimals int32  `json:"CurrencyDecimals"`

	BlockNumber   uint64    `json:"BlockNumber"`
	BlockPosition uint64    `json:"BlockPosition"`
	Timestamp     time.Time `json:"Timestamp"`
	TxHash        string    `json:"TxHash"`
	Exchange      string    `json:"Exchange"`
}

// MarshalBinary for NFTOffer
func (no *NFTOffer) MarshalBinary() ([]byte, error) {
	return json.Marshal(no)
}

// UnmarshalBinary for NFTOffer
func (no *NFTOffer) UnmarshalBinary(data []byte) error {
	if err := json.Unmarshal(data, &no); err != nil {
		return err
	}
	return nil
}

// BlockData stores information on a specific block in a given blockchain.
type BlockData struct {
	// Name of the blockchain, as found for instance in dia.ETHEREUM
	BlockchainName string
	// In order to keep it general, BlockNumber is a string
	BlockNumber int64
	Data        map[string]interface{}
}

type ExchangeVolume struct {
	Exchange string  `json:"Exchange"`
	Volume   float64 `json:"Volume"`
}

type ExchangeVolumesList struct {
	Volumes   []ExchangeVolume `json:"Volumes"`
	Timestamp time.Time        `json:"Timestamp"`
}

type AssetVolume struct {
	Asset     Asset   `json:"Asset"`
	Volume    float64 `json:"Volume"`
	VolumeUSD float64 `json:"VolumeUSD"`
	Index     uint8   `json:"Index"`
}

type AssetLiquidity struct {
	Asset     Asset   `json:"Asset"`
	Volume    float64 `json:"Liquidity"`
	VolumeUSD float64 `json:"LiquidityUSD"`
	Index     uint8   `json:"Index"`
}

type TopAsset struct {
	Asset          Asset               `json:"Asset"`
	Volume         float64             `json:"Volume"`
	Price          float64             `json:"Price"`
	PriceYesterday float64             `json:"PriceYesterday"`
	Source         map[string][]string `json:"Source"`
}

type PairVolume struct {
	Pair        Pair    `json:"Pair"`
	PoolAddress string  `json:"Pooladdress"`
	Volume      float64 `json:"Volume"`
}

type EthereumBlockData struct {
	GasLimit    uint64             `json:"GasLimit"`
	GasUsed     uint64             `json:"GasUsed"`
	Difficulty  *big.Int           `json:"Difficulty"`
	Time        uint64             `json:"Time"`
	Size        common.StorageSize `json:"Size"`
	Number      uint64             `json:"Number"`
	MixDigest   common.Hash        `json:"MixDigest"`
	Nonce       uint64             `json:"Nonce"`
	Coinbase    common.Address     `json:"Coinbase"`
	Root        common.Hash        `json:"Root"`
	ParentHash  common.Hash        `json:"ParentHash"`
	TxHash      common.Hash        `json:"TxHash"`
	ReceiptHash common.Hash        `json:"ReceiptHash"`
	UncleHash   common.Hash        `json:"UncleHash"`
	Extra       []byte             `json:"Extra"`
}

type Exchange struct {
	Name          string     `json:"Name"`
	Centralized   bool       `json:"Centralized"`
	Bridge        bool       `json:"Bridge"`
	Contract      string     `json:"Contract"`
	BlockChain    BlockChain `json:"BlockChain"`
	RestAPI       string     `json:"RestAPI"`
	WsAPI         string     `json:"WsAPI"`
	PairsAPI      string     `json:"PairsAPI"`
	WatchdogDelay int        `json:"WatchdogDelay"`
	ScraperActive bool       `json:"ScraperActive"`
}

type NFTExchange struct {
	Name          string     `json:"Name"`
	Centralized   bool       `json:"Centralized"`
	Contract      string     `json:"Contract"`
	BlockChain    BlockChain `json:"BlockChain"`
	RestAPI       string     `json:"RestAPI"`
	WsAPI         string     `json:"WsAPI"`
	WatchdogDelay int        `json:"WatchdogDelay"`
}

type Supply struct {
	Asset             Asset     `json:"Asset"`
	Supply            float64   `json:"Supply"`
	CirculatingSupply float64   `json:"CirculatingSupply"`
	Source            string    `json:"Source"`
	Time              time.Time `json:"Time"`
}

// Asset is the data type for all assets, ranging from fiat to crypto.
type Asset struct {
	Symbol     string `json:"Symbol"`
	Name       string `json:"Name"`
	Address    string `json:"Address"`
	Decimals   uint8  `json:"Decimals"`
	Blockchain string `json:"Blockchain"`
}

func (asset *Asset) Identifier() string {
	return asset.Blockchain + "-" + asset.Address
}

// BlockChain is the type for blockchains. Uniquely defined by its @Name.
type BlockChain struct {
	Name string `json:"Name"`
	// Genesis date is a Unix timestamp
	GenesisDate int64 `json:"GenesisDate"`
	NativeToken Asset `json:"NativeToken"`
	// Verificationmechanism is in short notation, such as pos for proof-of-stake
	VerificationMechanism VerificationMechanism `json:"VerificationMechanism"`
	// ChainID refers to EVM based chains and is thereby optional.
	ChainID string `json:"ChainID"`
}

type ChainConfig struct {
	RestURL string `json:"RestURL"`
	WSURL   string `json:"WSURL"`
	ChainID string `json:"ChainID"`
}

// Pair substitues the old dia.Pair. It includes the new asset type.
type Pair struct {
	QuoteToken Asset `json:"QuoteToken"`
	BaseToken  Asset `json:"BaseToken"`
}

func (p *Pair) Identifier() string {
	return p.QuoteToken.Blockchain + "-" + p.QuoteToken.Address + "-" + p.BaseToken.Blockchain + "-" + p.BaseToken.Address
}

func (p *Pair) PairExchangeIdentifier(exchange string) string {
	return exchange + "-" + p.Identifier()
}

// ForeignName returns the foreign name of the pair @p, i.e. the string Quotetoken-Basetoken
func (p *Pair) ForeignName() string {
	return p.QuoteToken.Symbol + "-" + p.BaseToken.Symbol
}

// Pool is the container for liquidity pools on DEXes.
type Pool struct {
	Exchange     Exchange
	Blockchain   BlockChain
	Address      string
	Assetvolumes []AssetVolume
	Time         time.Time
}

// SufficientNativeBalance returns true if all pool assets have at least @threshold liquidity.
func (p *Pool) SufficientNativeBalance(threshold float64) bool {
	sufficientNativeBalance := true
	for _, av := range p.Assetvolumes {
		if av.Volume < threshold {
			sufficientNativeBalance = false
		}
	}
	return sufficientNativeBalance
}

// GetPoolLiquidityUSD returns the total USD liquidity if available.
// @lowerBound is true in case USD liquidity is not available for all pool assets.
func (p *Pool) GetPoolLiquidityUSD() (totalLiquidity float64, lowerBound bool) {
	for _, av := range p.Assetvolumes {
		// For some pools, for instance on BalancerV2 type contracts, the pool contains itself as an asset.
		if av.Asset.Address == p.Address {
			continue
		}
		if av.VolumeUSD == 0 {
			lowerBound = true
		}
		totalLiquidity += av.VolumeUSD
	}
	return
}

// MarshalBinary is a custom marshaller for BlockChain type
func (bc *BlockChain) MarshalBinary() ([]byte, error) {
	return json.Marshal(bc)
}

// UnmarshalBinary is a custom unmarshaller for BlockChain type
func (bc *BlockChain) UnmarshalBinary(data []byte) error {
	if err := json.Unmarshal(data, &bc); err != nil {
		return err
	}
	return nil
}

// MarshalBinary is a custom marshaller for Asset type
func (a *Asset) MarshalBinary() ([]byte, error) {
	return json.Marshal(a)
}

// UnmarshalBinary is a custom unmarshaller for Asset type
func (a *Asset) UnmarshalBinary(data []byte) error {
	if err := json.Unmarshal(data, &a); err != nil {
		return err
	}
	return nil
}

// ExchangePair is the container for a pair as used by exchanges.
// Across exchanges, these pairs cannot be uniquely mapped on asset pairs.
type ExchangePair struct {
	Symbol         string `json:"Symbol"`
	ForeignName    string `json:"ForeignName"`
	Exchange       string `json:"EXchange"`
	Verified       bool   `json:"Verified"`
	UnderlyingPair Pair   `json:"UnderlyingPair"`
}

// MarshalBinary is a custom marshaller for ExchangePair type
func (ep *ExchangePair) MarshalBinary() ([]byte, error) {
	return json.Marshal(ep)
}

// UnmarshalBinary is a custom unmarshaller for ExchangePair type
func (ep *ExchangePair) UnmarshalBinary(data []byte) error {
	if err := json.Unmarshal(data, &ep); err != nil {
		return err
	}
	return nil
}

type Pairs []ExchangePair

type FeedSelection struct {
	Asset              Asset
	Exchangepairs      []ExchangepairSelection
	LiquidityThreshold float64
}

type ExchangepairSelection struct {
	Exchange           Exchange
	Pairs              []Pair
	Pools              []Pool
	LiquidityThreshold float64
}

// Trade remark: In a pair A-B, we call A the Quote token and B the Base token
type Trade struct {
	// TO DO: Deprecated fields. Delete as soon as token-to-type branch is deployed.
	Symbol string `json:"Symbol"`
	Pair   string `json:"Pair"`
	// Final fields for trade
	QuoteToken        Asset     `json:"QuoteToken"`
	BaseToken         Asset     `json:"BaseToken"`
	Price             float64   `json:"Price"`
	Volume            float64   `json:"Volume"` // Quantity of bought/sold units of Quote token. Negative if result of Market order Sell
	Time              time.Time `json:"Time"`
	PoolAddress       string    `json:"PoolAddress"`
	ForeignTradeID    string    `json:"ForeignTradeID"`
	EstimatedUSDPrice float64   `json:"EstimatedUSDPrice"` // will be filled by the TradesBlockService
	Source            string    `json:"Source"`
	VerifiedPair      bool      `json:"VerifiedPair"` // will be filled by the pairDiscoveryService
}

<<<<<<< HEAD
func (t *Trade) USDVolume() float64 {
	return t.EstimatedUSDPrice * math.Abs(t.Volume)
}

=======
func (t *Trade) VolumeUSD() float64 {
	return t.EstimatedUSDPrice * math.Abs(t.Volume)
}

// NormalizeSymbols normalizes @t.Symbol and @t.Pair in a trade struct to
// upper case letters like so A@pairSplitterB. For instance, btcusdt will be BTC-USDT.
func (t *Trade) NormalizeSymbols(upperCase bool, pairSplitter string) error {
	symbols, err := GetPairSymbols(ExchangePair{Exchange: t.Source, ForeignName: t.Pair, Symbol: t.Symbol})
	if err != nil {
		return err
	}
	if len(symbols) == 2 {
		if upperCase {
			t.Pair = strings.ToUpper(symbols[0] + pairSplitter + symbols[1])
			t.Symbol = strings.ToUpper(symbols[0])
		} else {
			t.Pair = strings.ToLower(symbols[0] + pairSplitter + symbols[1])
			t.Symbol = strings.ToLower(symbols[0])
		}
	}
	return nil
}

>>>>>>> b8d02abe
// SynthAssetSupply is a container for data on synthetic assets such as aUSDC.
// https://etherscan.io/address/0xbcca60bb61934080951369a648fb03df4f96263c
type SynthAssetSupply struct {
	Asset            Asset   // Synthetic asset under consideration.
	AssetUnderlying  Asset   // Asset underlying the synth asset.
	Supply           float64 // Supply of the synthetic asset.
	LockedUnderlying float64 // Amount of underlying asset locked in the contract.
	NumMint          int64   // Total number of synth asset mint events (optional).
	NumRedeem        int64   // Total number of underlying asset redeem events (optional).
	BlockNumber      uint64
	Time             time.Time
	ColleteralRatio  float64
	Protocol         string
	TotalDebt        float64
}

type TradesBlockData struct {
	BeginTime    time.Time
	EndTime      time.Time
	TradesNumber int
	Trades       []Trade
}

type TradesBlock struct {
	BlockHash       string
	TradesBlockData TradesBlockData
}

type FiltersBlock struct {
	BlockHash        string
	FiltersBlockData FiltersBlockData
}

type FiltersBlockData struct {
	TradesBlockHash string
	BeginTime       time.Time
	EndTime         time.Time
	FilterPoints    []FilterPoint
	FiltersNumber   int
}

// FilterPoint contains the resulting value of a filter applied to an asset.
type FilterPoint struct {
	Asset      Asset
	Value      float64
	Name       string
	Time       time.Time
	Max        float64
	Min        float64
	FirstTrade Trade
	LastTrade  Trade
}

type FilterPointExtended struct {
	FilterPoint FilterPoint
	// Pools and pairs of the filter point's underlying trades.
	Pools       []Pool
	Pairs       []ExchangePair
	TradesCount int32
}

type IndexBlock struct {
	BlockHash      string         `json:"BlockHash"`
	IndexBlockData IndexBlockData `json:"IndexBlockData"`
}

type IndexBlockData struct {
	FiltersBlockHash    string         `json:"FiltersBlockHash"`
	SuppliesBlockHash   string         `json:"SuppliesBlockHash"`
	VolatilityBlockHash string         `json:"VolatilityBlockHash"`
	IndexElements       []IndexElement `json:"IndexElements"`
	IndexElementsNumber int            `json:"IndexElementsNumber"`
	Time                time.Time      `json:"Time"`
	IndexValue          float64        `json:"IndexValue"`
	ValueTokenette      float64        `json:"ValueTokenette"`
	ValueToken          float64        `json:"ValueToken"`
	USDPerPointsOfIndex float64        `json:"USDPerPointsOfIndex"`
}

type IndexElement struct {
	Name            string
	Symbol          string
	Percentage      float64
	FilteredPoint   FilterPoint
	Supply          Supply
	VolatilityRatio VolatilityRatio
}

type VolatilityRatio struct {
	Symbol    string
	Threehold float64
	DaysAbove int64
	DaysBelow int64
	Time      time.Time
	Selected  bool
}

type SuppliesBlock struct {
	BlockHash string            `json:"BlockHash"`
	BlockData SuppliesBlockData `json:"BlockData"`
}

type SuppliesBlockData struct {
	Time     time.Time `json:"Time"`
	Supplies []Supply  `json:"Supplies"`
}

type FilterPointMetadata struct {
	Max float64
	Min float64
}

func NewFilterPointMetadata() *FilterPointMetadata {
	return &FilterPointMetadata{Max: 0, Min: -1}
}

func (fp *FilterPointMetadata) AddPoint(value float64) {
	if fp.Max < value {
		fp.Max = value
	}
	if fp.Min > value || fp.Min == -1 {
		fp.Min = value
	}
}

// MarshalBinary -
func (e *FiltersBlock) MarshalBinary() ([]byte, error) {
	return json.Marshal(e)
}

// UnmarshalBinary -
func (e *FiltersBlock) UnmarshalBinary(data []byte) error {
	if err := json.Unmarshal(data, &e); err != nil {
		return err
	}
	return nil
}

// MarshalBinary -
func (e *Trade) MarshalBinary() ([]byte, error) {
	return json.Marshal(e)
}

// UnmarshalBinary -
func (e *Trade) UnmarshalBinary(data []byte) error {
	if err := json.Unmarshal(data, &e); err != nil {
		return err
	}
	return nil
}

// MarshalBinary -
func (e *TradesBlock) MarshalBinary() ([]byte, error) {
	return json.Marshal(e)
}

// UnmarshalBinary -
func (e *TradesBlock) UnmarshalBinary(data []byte) error {
	if err := json.Unmarshal(data, &e); err != nil {
		return err
	}
	return nil
}

// MarshalBinary -
func (e *Supply) MarshalBinary() ([]byte, error) {
	return json.Marshal(e)
}

// UnmarshalBinary -
func (e *Supply) UnmarshalBinary(data []byte) error {
	if err := json.Unmarshal(data, &e); err != nil {
		return err
	}
	return nil
}

// MarshalBinary -
func (e *Pairs) MarshalBinary() ([]byte, error) {
	return json.Marshal(e)
}

// UnmarshalBinary -
func (e *Pairs) UnmarshalBinary(data []byte) error {
	if err := json.Unmarshal(data, &e); err != nil {
		return err
	}
	return nil
}

func (ib IndexBlock) Hash() string {
	return ib.BlockHash
}

// MarshalBinary -
func (e *IndexBlock) MarshalBinary() ([]byte, error) {
	return json.Marshal(e)
}

// UnmarshalBinary -
func (e *IndexBlock) UnmarshalBinary(data []byte) error {
	if err := json.Unmarshal(data, &e); err != nil {
		return err
	}
	return nil
}

// MarshalBinary -
func (e *SuppliesBlock) MarshalBinary() ([]byte, error) {
	return json.Marshal(e)
}

// UnmarshalBinary -
func (e *SuppliesBlock) UnmarshalBinary(data []byte) error {
	if err := json.Unmarshal(data, &e); err != nil {
		return err
	}
	return nil
}

type OracleConfig struct {
	Symbols            []string
	FeederID           string
	Address            string
	FeederAddress      string
	Owner              string
	ChainID            string
	Active             bool
	Frequency          string
	SleepSeconds       string
	DeviationPermille  string
	BlockchainNode     string
	MandatoryFrequency string
	CreatedDate        time.Time
	LastUpdate         time.Time
	Deleted            bool `json:"Deleted,omitempty"`
}

type OracleUpdate struct {
	OracleAddress     string
	TransactionHash   string
	TransactionCost   string
	AssetKey          string
	AssetPrice        string
	UpdateBlock       uint64
	UpdateFrom        string
	FromBalance       string
	GasCost           string
	GasUsed           string
	ChainID           string
	UpdateTime        time.Time
	CreationBlock     uint64
	CreationBlockTime time.Time
}<|MERGE_RESOLUTION|>--- conflicted
+++ resolved
@@ -477,12 +477,6 @@
 	VerifiedPair      bool      `json:"VerifiedPair"` // will be filled by the pairDiscoveryService
 }
 
-<<<<<<< HEAD
-func (t *Trade) USDVolume() float64 {
-	return t.EstimatedUSDPrice * math.Abs(t.Volume)
-}
-
-=======
 func (t *Trade) VolumeUSD() float64 {
 	return t.EstimatedUSDPrice * math.Abs(t.Volume)
 }
@@ -506,7 +500,6 @@
 	return nil
 }
 
->>>>>>> b8d02abe
 // SynthAssetSupply is a container for data on synthetic assets such as aUSDC.
 // https://etherscan.io/address/0xbcca60bb61934080951369a648fb03df4f96263c
 type SynthAssetSupply struct {
