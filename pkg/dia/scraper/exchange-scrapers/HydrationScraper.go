--- conflicted
+++ resolved
@@ -4,16 +4,16 @@
 	"context"
 	"errors"
 	"fmt"
+	"strings"
 	"sync"
 	"time"
 
 	"github.com/diadata-org/diadata/pkg/dia"
-	helper "github.com/diadata-org/diadata/pkg/dia/helpers/hydration-helper"
-	hydrationhelper "github.com/diadata-org/diadata/pkg/dia/helpers/hydration-helper"
 	models "github.com/diadata-org/diadata/pkg/model"
 
-	//helper "github.com/diadata-org/diadata/pkg/polkadot"
+	substratehelper "github.com/diadata-org/diadata/pkg/dia/helpers/substrate-helper"
 	"github.com/diadata-org/diadata/pkg/utils"
+	"github.com/didaunesp/no-signature-go-substrate-rpc-client-v4/registry/parser"
 	"github.com/gorilla/websocket"
 	"github.com/sirupsen/logrus"
 )
@@ -28,7 +28,7 @@
 	closed       bool
 	chanTrades   chan *dia.Trade
 	db           *models.RelDB
-	wsApi        *helper.SubstrateEventHelper
+	wsApi        *substratehelper.SubstrateEventHelper
 	exchangeName string
 	blockchain   string
 	wsClient     *websocket.Conn
@@ -40,11 +40,7 @@
 		WithContext(context.Background()).
 		WithField("context", "HydrationScraper")
 
-<<<<<<< HEAD
-	wsApi, err := hydrationhelper.NewSubstrateEventHelper(logger, exchange.WsAPI)
-=======
-	wsApi, err := helper.NewSubstrateEventHelper(logger, exchange.WsAPI)
->>>>>>> 3797750c
+	wsApi, err := substratehelper.NewSubstrateEventHelper(exchange.WsAPI, logger)
 	if err != nil {
 		logrus.WithError(err).Error("Failed to create Hydration Substrate event helper")
 		return nil
@@ -74,13 +70,10 @@
 // block = 0xfd38c9dc2c95278fd3015f73b48a01e804320865a1a6153e31471cb782be92f0
 // blocknumber = 6148977
 func (s *HydrationScraper) mainLoop() {
-	//go s.wsApi.ListenForNewBlocks(s.processEvents)
-<<<<<<< HEAD
-	go s.wsApi.ListenForSpecificBlock(6149553, s.processEvents)
-=======
-	//go s.wsApi.ListenForSpecificBlock(6149553, s.processEvents)
-	//go s.wsApi.ListenForSpecificBlock(6149553, s.processEvents)
->>>>>>> 3797750c
+	s.logger.Info("Listening for new blocks")
+	// go s.wsApi.ListenForNewBlocks(s.processEvents)
+	go s.wsApi.ListenForSpecificBlock(6148977, s.processEvents)
+
 	defer s.cleanup(nil)
 
 	for {
@@ -93,29 +86,102 @@
 	}
 }
 
-func (s *HydrationScraper) processEvents(events *[]hydrationhelper.EventSellExecuted) {
+func (s *HydrationScraper) processEvents(events []*parser.Event) {
 	s.logger.Info("Processing events")
-	for _, event := range *events {
-
-		assetIn := fmt.Sprint(event.AssetIn)
-		assetOut := fmt.Sprint(event.AssetOut)
-		pool, err := s.db.GetPoolByAssetPair(assetIn, assetOut, "Hydration")
-		if err != nil {
-			s.logger.WithError(err).WithField("exchangeName", "Hydration").WithField("assetIn", assetIn).WithField("assetOut", assetOut).Error("Failed to get pool by asset pair")
-			continue
-		}
-
-		s.logger.WithField("assetIn", assetIn).WithField("assetOut", assetOut).Info("Processing event")
-
-		if len(pool.Assetvolumes) < 2 {
-			s.logger.WithField("poolAddress", pool.Address).Error("Pool has fewer than 2 asset volumes")
-			continue
-		}
-
-		diaTrade := s.handleTrade(pool, event, time.Now())
-		s.chanTrades <- diaTrade
-	}
-	s.logger.Fatal("No more events")
+
+	for _, e := range events {
+		s.parseFields(e)
+		// pool, err := s.db.GetPoolByAssetPair(parsedEvent.AssetIn, parsedEvent.AssetOut, s.exchangeName)
+		// if err != nil {
+		// 	continue
+		// }
+
+		// if len(pool.Assetvolumes) < 2 {
+		// 	s.logger.WithField("poolAddress", pool.Address).Error("Pool has fewer than 2 asset volumes")
+		// 	continue
+		// }
+
+		// diaTrade := s.handleTrade(pool, *parsedEvent, time.Now())
+
+		// s.logger.WithFields(logrus.Fields{
+		// 	"Time":           diaTrade.Time,
+		// 	"Symbol":         diaTrade.Symbol,
+		// 	"Pair":           diaTrade.Pair,
+		// 	"Source":         diaTrade.Source,
+		// 	"Price":          diaTrade.Price,
+		// 	"Volume":         diaTrade.Volume,
+		// 	"VerifiedPair":   diaTrade.VerifiedPair,
+		// 	"QuoteToken":     diaTrade.QuoteToken,
+		// 	"BaseToken":      diaTrade.BaseToken,
+		// 	"PoolAddress":    diaTrade.PoolAddress,
+		// 	"ForeignTradeID": diaTrade.ForeignTradeID,
+		// }).Info("Trade details")
+		// s.chanTrades <- diaTrade
+	}
+}
+
+func (s *HydrationScraper) parseFields(event *parser.Event) *HydrationParsedEvent {
+
+	if strings.ToUpper(event.Name) == strings.ToUpper("XYK.SellExecuted") {
+		return s.parseXYKEvent(event)
+	}
+
+	switch strings.ToUpper(event.Name) {
+	case strings.ToUpper("XYK.SellExecuted"):
+		return s.parseXYKEvent(event)
+	case strings.ToUpper("StableSwap.SellExecuted"):
+		return s.parseStableSwapEvent(event)
+	case strings.ToUpper("OmniPool.SellExecuted"):
+		return s.parseOmniPoolEvent(event)
+	}
+
+	return nil
+}
+
+func (s *HydrationScraper) parseXYKEvent(event *parser.Event) *HydrationParsedEvent {
+	parsedEvent := &HydrationParsedEvent{}
+	s.logger.Warn(event.Name)
+	for _, v := range event.Fields {
+		s.logger.WithFields(logrus.Fields{
+			"Name":  v.Name,
+			"Value": v.Value,
+		}).Info("Event fields")
+		// switch v.Name {
+		// case "asset_in":
+		// 	parsedEvent.AssetIn = fmt.Sprint(v.Value)
+		// case "asset_out":
+		// 	parsedEvent.AssetOut = fmt.Sprint(v.Value)
+		// case "amount_in":
+		// 	parsedEvent.AmountIn = fmt.Sprint(v.Value)
+		// case "amount_out":
+		// 	parsedEvent.AmountOut = fmt.Sprint(v.Value)
+		// }
+	}
+	return parsedEvent
+}
+
+func (s *HydrationScraper) parseStableSwapEvent(event *parser.Event) *HydrationParsedEvent {
+	parsedEvent := &HydrationParsedEvent{}
+	s.logger.Warn(event.Name)
+	for _, v := range event.Fields {
+		s.logger.WithFields(logrus.Fields{
+			"Name":  v.Name,
+			"Value": v.Value,
+		}).Info("Event fields")
+	}
+	return parsedEvent
+}
+
+func (s *HydrationScraper) parseOmniPoolEvent(event *parser.Event) *HydrationParsedEvent {
+	parsedEvent := &HydrationParsedEvent{}
+	s.logger.Warn(event.Name)
+	for _, v := range event.Fields {
+		s.logger.WithFields(logrus.Fields{
+			"Name":  v.Name,
+			"Value": v.Value,
+		}).Info("Event fields")
+	}
+	return parsedEvent
 }
 
 func (s *HydrationScraper) cleanup(err error) {
@@ -170,7 +236,7 @@
 }
 
 // Channel returns the channel used to receive trades/pricing information.
-func (s *HydrationScraper) handleTrade(pool dia.Pool, event hydrationhelper.EventSellExecuted, time time.Time) *dia.Trade {
+func (s *HydrationScraper) handleTrade(pool dia.Pool, event HydrationParsedEvent, time time.Time) *dia.Trade {
 	var volume, price float64
 	var decimalsIn, decimalsOut int64
 
@@ -189,26 +255,31 @@
 		decimalsOut = int64(quoteToken.Decimals)
 	}
 
-	amountIn, _ := utils.StringToFloat64(fmt.Sprint(event.AmountIn), decimalsIn)
-	amountOut, _ := utils.StringToFloat64(fmt.Sprint(event.AmountOut), decimalsOut)
+	amountIn, _ := utils.StringToFloat64(event.AmountIn, decimalsIn)
+	amountOut, _ := utils.StringToFloat64(event.AmountOut, decimalsOut)
 
 	volume = amountIn
 	price = amountOut / amountIn
+	s.logger.WithFields(logrus.Fields{
+		"amountIn":  amountIn,
+		"amountOut": amountOut,
+		"price":     volume,
+	}).Info("Trade details")
 
 	symbolPair := fmt.Sprintf("%s-%s", baseToken.Symbol, quoteToken.Symbol)
 
 	return &dia.Trade{
-		Time:   time,
-		Symbol: baseToken.Symbol,
-		Pair:   symbolPair,
-		// ForeignTradeID: event.Who, //TODO:Hydration change it to the actual trade ID
-		Source:       s.exchangeName,
-		Price:        price,
-		Volume:       volume,
-		VerifiedPair: true,
-		QuoteToken:   quoteToken,
-		BaseToken:    baseToken,
-		PoolAddress:  pool.Address,
+		Time:           time,
+		Symbol:         baseToken.Symbol,
+		Pair:           symbolPair,
+		ForeignTradeID: event.EventId,
+		Source:         s.exchangeName,
+		Price:          price,
+		Volume:         volume,
+		VerifiedPair:   true,
+		QuoteToken:     quoteToken,
+		BaseToken:      baseToken,
+		PoolAddress:    pool.Address,
 	}
 }
 
@@ -242,4 +313,13 @@
 	s.pairScrapers[pair.Symbol] = ps
 
 	return ps, nil
+}
+
+type HydrationParsedEvent struct {
+	Name      string
+	EventId   string
+	AssetIn   string
+	AssetOut  string
+	AmountIn  string
+	AmountOut string
 }