package liquidityscrapers

import (
	"context"
	"encoding/hex"
	"fmt"
	"strings"
	"time"

	"github.com/diadata-org/diadata/pkg/dia"
	"github.com/diadata-org/diadata/pkg/dia/helpers/bitflowhelper"
	"github.com/diadata-org/diadata/pkg/dia/helpers/stackshelper"
	models "github.com/diadata-org/diadata/pkg/model"
	"github.com/diadata-org/diadata/pkg/utils"
	"github.com/sirupsen/logrus"
)

type BitflowLiquidityScraper struct {
	logger             *logrus.Entry
	api                *stackshelper.StacksClient
	poolChannel        chan dia.Pool
	doneChannel        chan bool
	blockchain         string
	exchangeName       string
	relDB              *models.RelDB
	datastore          *models.DB
	handlerType        string
	targetSwapContract string
}

// NewBitflowLiquidityScraper returns a new BitflowLiquidityScraper initialized with default values.
// The instance is asynchronously scraping as soon as it is created.
// ENV values:
//
//	 	BITFLOW_SLEEP_TIMEOUT - (optional, millisecond), make timeout between API calls, default "stackshelper.DefaultSleepBetweenCalls" value
//		BITFLOW_TARGET_SWAP_CONTRACT - (optional, string), useful for debug, default = ""
//		BITFLOW_HIRO_API_KEY - (optional, string), Hiro Stacks API key, improves scraping performance, default = ""
//		BITFLOW_DEBUG - (optional, bool), make stdout output with bitflow client http call, default = false
func NewBitflowLiquidityScraper(exchange dia.Exchange, relDB *models.RelDB, datastore *models.DB) *BitflowLiquidityScraper {
	envPrefix := strings.ToUpper(exchange.Name)

	sleepBetweenCalls := utils.GetenvInt(envPrefix+"_SLEEP_TIMEOUT", stackshelper.DefaultSleepBetweenCalls)
	targetSwapContract := utils.Getenv(envPrefix+"_TARGET_SWAP_CONTRACT", "")
	hiroAPIKey := utils.Getenv(envPrefix+"_HIRO_API_KEY", "")
	isDebug := utils.GetenvBool(envPrefix+"_DEBUG", false)

	stacksClient := stackshelper.NewStacksClient(
		log.WithContext(context.Background()).WithField("context", "StacksClient"),
		utils.GetTimeDurationFromIntAsMilliseconds(sleepBetweenCalls),
		hiroAPIKey,
		isDebug,
	)

	s := &BitflowLiquidityScraper{
		poolChannel:        make(chan dia.Pool),
		doneChannel:        make(chan bool),
		exchangeName:       exchange.Name,
		blockchain:         exchange.BlockChain.Name,
		api:                stacksClient,
		relDB:              relDB,
		datastore:          datastore,
		handlerType:        "liquidity",
		targetSwapContract: targetSwapContract,
	}

	s.logger = logrus.
		New().
		WithContext(context.Background()).
		WithField("handlerType", s.handlerType).
		WithField("context", "BitflowLiquidityScraper")

	go s.fetchPools()

	return s
}

func (s *BitflowLiquidityScraper) fetchPools() {
	poolTxs := make([]stackshelper.Transaction, 0)

	swapContracts := bitflowhelper.StableSwapContracts[:]
	if s.targetSwapContract != "" {
		swapContracts = []string{s.targetSwapContract}
	}

	for _, contractName := range swapContracts {
		s.logger.Infof("Fetching pools of %s", contractName)
		contractId := fmt.Sprintf("%s.%s", bitflowhelper.DeployerAddress, contractName)

		total := stackshelper.MaxPageLimit

		for offset := 0; offset < total; offset += stackshelper.MaxPageLimit {
			resp, err := s.api.GetAddressTransactions(contractId, stackshelper.MaxPageLimit, offset)
			if err != nil {
				s.logger.WithError(err).Error("failed to GetAddressTransactions")
				continue
			}

			total = resp.Total
			filtered := s.fetchPoolTransactions(resp.Results)
			poolTxs = append(poolTxs, filtered...)
		}
	}

	for _, tx := range poolTxs {
		args := make(map[string]stackshelper.FunctionArg, len(tx.ContractCall.FunctionArgs))
		for _, item := range tx.ContractCall.FunctionArgs {
			args[item.Name] = item
		}

<<<<<<< HEAD
		tokens := [...]string{args["x-token"].Repr[1:], args["y-token"].Repr[1:]}
=======
		tokens := [...]string{"", args["y-token"].Repr[1:]}
		if xToken, ok := args["x-token"]; ok {
			tokens[0] = xToken.Repr[1:]
		}

>>>>>>> 0f28e974
		dbAssets := make([]dia.Asset, 0, len(tokens))

		for _, address := range tokens {
			// Workaround to fetch the native STX token data from DB
			key := address
			if address == "" {
				key = "null"
			}

			assset, err := s.relDB.GetAsset(key, s.blockchain)
			if err != nil {
				s.logger.WithError(err).Errorf("failed to GetAsset with key: %s", key)
				continue
			}
			dbAssets = append(dbAssets, assset)
		}

		if len(dbAssets) != len(tokens) {
			s.logger.Error("found less than 2 assets for the pool pair")
			continue
		}

		balances, err := s.fetchPoolBalances(
			tx.ContractCall.ContractID,
			args["x-token"].Hex,
			args["y-token"].Hex,
			args["lp-token"].Hex,
		)

		if err != nil {
			s.logger.WithError(err).Error("failed to fetch bitflow pool balances")
			continue
		}

		assetVolumes := make([]dia.AssetVolume, len(balances))

		for i, balance := range balances {
			assetVolumes[i] = dia.AssetVolume{
				Index:  uint8(i),
				Asset:  dbAssets[i],
				Volume: balance,
			}
		}

		pool := dia.Pool{
			Exchange:     dia.Exchange{Name: s.exchangeName},
			Blockchain:   dia.BlockChain{Name: s.blockchain},
			Address:      args["lp-token"].Repr[1:],
			Time:         time.Now(),
			Assetvolumes: assetVolumes,
		}

		if pool.SufficientNativeBalance(GLOBAL_NATIVE_LIQUIDITY_THRESHOLD) {
			s.datastore.GetPoolLiquiditiesUSD(&pool, priceCache)
		}

		s.logger.WithField("pool", pool).Info("sending pool to poolChannel")
		s.poolChannel <- pool
	}

	s.doneChannel <- true
}

func (s *BitflowLiquidityScraper) fetchPoolBalances(stableSwapContract, xToken, yToken, lpToken string) ([]float64, error) {
	yTokenBytes, _ := hex.DecodeString(yToken[2:])
	lpTokenBytes, _ := hex.DecodeString(lpToken[2:])
	pairKey := stackshelper.CVTuple{"lp-token": lpTokenBytes, "y-token": yTokenBytes}

	if xToken != "" {
		xTokenBytes, _ := hex.DecodeString(xToken[2:])
		pairKey["x-token"] = xTokenBytes
	}

	encodedKey := "0x" + hex.EncodeToString(stackshelper.SerializeCVTuple(pairKey))

	entry, err := s.api.GetDataMapEntry(stableSwapContract, "PairsDataMap", encodedKey)
	if err != nil {
		s.logger.WithError(err).Error("failed to GetDataMapEntry")
		return nil, err
	}

	tuple, err := stackshelper.DeserializeCVTuple(entry)
	if err != nil {
		s.logger.WithError(err).Error("failed to deserialize cv tuple")
		return nil, err
	}

	balanceX, _ := stackshelper.DeserializeCVUint(tuple["balance-x"])
	decimalsX, _ := stackshelper.DeserializeCVUint(tuple["x-decimals"])

	balanceY, _ := stackshelper.DeserializeCVUint(tuple["balance-y"])
	decimalsY, _ := stackshelper.DeserializeCVUint(tuple["y-decimals"])

	balances := make([]float64, 2)
	balances[0], _ = utils.StringToFloat64(balanceX.String(), decimalsX.Int64())
	balances[1], _ = utils.StringToFloat64(balanceY.String(), decimalsY.Int64())

	return balances, nil
}

func (s *BitflowLiquidityScraper) fetchPoolTransactions(txs []stackshelper.AddressTransaction) []stackshelper.Transaction {
	poolTxs := make([]stackshelper.Transaction, 0)

	for _, item := range txs {
		isCreatePairCall := item.Tx.TxType == "contract_call" &&
			item.Tx.ContractCall.FunctionName == "create-pair"

		if isCreatePairCall && item.Tx.TxStatus == "success" {
			// This is a temporary workaround introduced due to a bug in hiro stacks API.
			// Results returned from /addresses/{address}/transactions route have empty
			// `name` field in `contract_call.function_args` list.
			// TODO: remove this as soon as the issue is fixed.
			normalizedTx, err := s.api.GetTransactionAt(item.Tx.TxID)
			if err != nil {
				s.logger.WithError(err).Error("failed to GetTransactionAt")
				continue
			}
			poolTxs = append(poolTxs, normalizedTx)
		}
	}

	return poolTxs
}

func (s *BitflowLiquidityScraper) Pool() chan dia.Pool {
	return s.poolChannel
}

func (s *BitflowLiquidityScraper) Done() chan bool {
	return s.doneChannel
}<|MERGE_RESOLUTION|>--- conflicted
+++ resolved
@@ -107,15 +107,11 @@
 			args[item.Name] = item
 		}
 
-<<<<<<< HEAD
-		tokens := [...]string{args["x-token"].Repr[1:], args["y-token"].Repr[1:]}
-=======
 		tokens := [...]string{"", args["y-token"].Repr[1:]}
 		if xToken, ok := args["x-token"]; ok {
 			tokens[0] = xToken.Repr[1:]
 		}
 
->>>>>>> 0f28e974
 		dbAssets := make([]dia.Asset, 0, len(tokens))
 
 		for _, address := range tokens {
