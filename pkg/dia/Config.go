package dia

import (
	"errors"
	"os/user"
	"strings"

	"github.com/diadata-org/diadata/pkg/utils"
	"github.com/tkanos/gonfig"
)

const (
	BalancerExchange  = "Balancer"
	GnosisExchange    = "Gnosis"
	KrakenExchange    = "Kraken"
	BitfinexExchange  = "Bitfinex"
	BinanceExchange   = "Binance"
	FTX               = "FTX"
	Opyn              = "OPYN"
	Premia            = "Premia"
	BitBayExchange    = "BitBay"
	BittrexExchange   = "Bittrex"
	CoinBaseExchange  = "CoinBase"
	HitBTCExchange    = "HitBTC"
	SimexExchange     = "Simex"
	OKExExchange      = "OKEx"
	HuobiExchange     = "Huobi"
	LBankExchange     = "LBank"
	GateIOExchange    = "GateIO"
	ZBExchange        = "ZB"
	QuoineExchange    = "Quoine"
	UnknownExchange   = "Unknown"
	BlockSizeSeconds  = 120
	FilterKing        = "MA120"
	BancorExchange    = "Bancor"
	UniswapExchange   = "Uniswap"
	UniswapExchangeV3 = "UniswapV3"
	LoopringExchange  = "Loopring"
	CurveFIExchange   = "Curvefi"
	MakerExchange     = "Maker"
	KuCoinExchange    = "KuCoin"
	SushiSwapExchange = "SushiSwap"
	PanCakeSwap       = "PanCakeSwap"
	DforceExchange    = "Dforce"
	ZeroxExchange     = "0x"
	KyberExchange     = "Kyber"
	BitMaxExchange    = "Bitmax"
	CREX24Exchange    = "CREX24"
	STEXExchange      = "STEX"
	Deribit           = "Deribit"
)

func Exchanges() []string {
	return []string{
<<<<<<< HEAD
		HuobiExchange,
		BitfinexExchange,
		ZBExchange,
		BitBayExchange,
		BittrexExchange,
		CoinBaseExchange,
		KrakenExchange,
		KuCoinExchange,

=======
		BalancerExchange,
		BancorExchange,
		BinanceExchange,
		BitBayExchange,
		BitfinexExchange,
		BitMaxExchange,
		BittrexExchange,
		CoinBaseExchange,
		CurveFIExchange,
		CREX24Exchange,
		DforceExchange,
>>>>>>> 04c96b8d
		GateIOExchange,
		GnosisExchange,
		HitBTCExchange,
<<<<<<< HEAD
		OKExExchange,
		SimexExchange,

		BinanceExchange,
		CREX24Exchange,

		LBankExchange,
		QuoineExchange,
		STEXExchange,

		BancorExchange,
		CurveFIExchange,
		DforceExchange,
		GnosisExchange,
		KyberExchange,
		LoopringExchange,
		MakerExchange,
		PanCakeSwap,
		SushiSwapExchange,
		UniswapExchange,

		ZeroxExchange,
		BalancerExchange,
		BitMaxExchange,
=======
		HuobiExchange,
		KrakenExchange,
		KuCoinExchange,
		KyberExchange,
		LBankExchange,
		LoopringExchange,
		MakerExchange,
		OKExExchange,
		PanCakeSwap,
		QuoineExchange,
		SimexExchange,
		STEXExchange,
		SushiSwapExchange,
		UniswapExchange,
		UniswapExchangeV3,
		ZBExchange,
		ZeroxExchange,
>>>>>>> 04c96b8d
		UnknownExchange,
	}
}

type ConfigApi struct {
	ApiKey    string
	SecretKey string
}

type ConfigConnector struct {
	Coins []ExchangePair
}

func GetConfig(exchange string) (*ConfigApi, error) {
	if utils.Getenv("USE_ENV", "false") == "true" {
		return GetConfigFromEnv(exchange)
	}
	var configApi ConfigApi
	usr, _ := user.Current()
	dir := usr.HomeDir
	configFileApi := dir + "/config/secrets/api_" + strings.ToLower(exchange)
	err := gonfig.GetConf(configFileApi, &configApi)
	return &configApi, err
}

func GetConfigFromEnv(exchange string) (*ConfigApi, error) {
	if utils.Getenv("USE_ENV", "false") != "true" {
		return nil, errors.New("use of config by env without env activation ")
	}

	configApi := ConfigApi{
		ApiKey:    utils.Getenv("API_"+strings.ToUpper(exchange)+"_APIKEY", ""),
		SecretKey: utils.Getenv("API_"+strings.ToUpper(exchange)+"_SECRETKEY", ""),
	}
	return &configApi, nil
}<|MERGE_RESOLUTION|>--- conflicted
+++ resolved
@@ -52,7 +52,6 @@
 
 func Exchanges() []string {
 	return []string{
-<<<<<<< HEAD
 		HuobiExchange,
 		BitfinexExchange,
 		ZBExchange,
@@ -62,23 +61,9 @@
 		KrakenExchange,
 		KuCoinExchange,
 
-=======
-		BalancerExchange,
-		BancorExchange,
-		BinanceExchange,
-		BitBayExchange,
-		BitfinexExchange,
-		BitMaxExchange,
-		BittrexExchange,
-		CoinBaseExchange,
-		CurveFIExchange,
-		CREX24Exchange,
-		DforceExchange,
->>>>>>> 04c96b8d
 		GateIOExchange,
 		GnosisExchange,
 		HitBTCExchange,
-<<<<<<< HEAD
 		OKExExchange,
 		SimexExchange,
 
@@ -103,25 +88,6 @@
 		ZeroxExchange,
 		BalancerExchange,
 		BitMaxExchange,
-=======
-		HuobiExchange,
-		KrakenExchange,
-		KuCoinExchange,
-		KyberExchange,
-		LBankExchange,
-		LoopringExchange,
-		MakerExchange,
-		OKExExchange,
-		PanCakeSwap,
-		QuoineExchange,
-		SimexExchange,
-		STEXExchange,
-		SushiSwapExchange,
-		UniswapExchange,
-		UniswapExchangeV3,
-		ZBExchange,
-		ZeroxExchange,
->>>>>>> 04c96b8d
 		UnknownExchange,
 	}
 }
