package dia

import (
	"errors"
	"os/user"
	"strings"

	"github.com/diadata-org/diadata/pkg/utils"
	"github.com/tkanos/gonfig"
)

const (
	ArthswapExchange           = "Arthswap"
	DiffusionExchange          = "Diffusion"
	OmniDexExchange            = "OmniDex"
	NetswapExchange            = "Netswap"
	TethysExchange             = "Tethys"
	HermesExchange             = "Hermes"
	AnyswapExchange            = "Anyswap"
	BalancerExchange           = "Balancer"
	BalancerV2Exchange         = "BalancerV2"
	BalancerV2ExchangeArbitrum = "BalancerV2-Arbitrum"
	BalancerV2ExchangePolygon  = "BalancerV2-Polygon"
	BeetsExchange              = "Beets"
	KrakenExchange             = "Kraken"
	BitfinexExchange           = "Bitfinex"
	BitforexExchange           = "Bitforex"
	BinanceExchange            = "Binance"
	Binance2Exchange           = "Binance2"
	BinanceExchangeUS          = "BinanceUS"
	BitstampExchange           = "Bitstamp"
	CryptoDotComExchange       = "Crypto.com"
	FTXExchange                = "FTX"
	Opyn                       = "OPYN"
	Premia                     = "Premia"
	BitBayExchange             = "BitBay"
	BittrexExchange            = "Bittrex"
	CoinBaseExchange           = "CoinBase"
	HitBTCExchange             = "HitBTC"
	HuckleberryExchange        = "Huckleberry"
	TraderJoeExchange          = "TraderJoe"
	PangolinExchange           = "Pangolin"
	PlatypusExchange           = "PlatypusFinance"
	SimexExchange              = "Simex"
	OKExExchange               = "OKEx"
	HuobiExchange              = "Huobi"
	LBankExchange              = "LBank"
	GateIOExchange             = "GateIO"
	ZBExchange                 = "ZB"
	QuoineExchange             = "Quoine"
	UnknownExchange            = "Unknown"
	BlockSizeSeconds           = 120
	FilterKing                 = "MAIR120"
	BancorExchange             = "Bancor"
	UniswapExchange            = "Uniswap"
	UniswapExchangeV3          = "UniswapV3"
	UniswapExchangeV3Polygon   = "UniswapV3-polygon"
	UniswapExchangeV3Arbitrum  = "UniswapV3-Arbitrum"
	LoopringExchange           = "Loopring"
	CamelotExchange            = "Camelot"
	CurveFIExchange            = "Curvefi"
	CurveFIExchangeFantom      = "Curvefi-Fantom"
	CurveFIExchangeMoonbeam    = "Curvefi-Moonbeam"
	CurveFIExchangePolygon     = "Curvefi-Polygon"
	CurveFIExchangeArbitrum    = "Curvefi-Arbitrum"
	MakerExchange              = "Maker"
	KuCoinExchange             = "KuCoin"
	SushiSwapExchange          = "SushiSwap"
	SushiSwapExchangeArbitrum  = "SushiSwap-arbitrum"
	SushiSwapExchangePolygon   = "SushiSwap-polygon"
	SushiSwapExchangeFantom    = "SushiSwap-fantom"
	PanCakeSwap                = "PanCakeSwap"
	ApeswapExchange            = "Apeswap"
	BiswapExchange             = "Biswap"
	DforceExchange             = "Dforce"
	ZeroxExchange              = "0x"
	KyberExchange              = "Kyber"
	BitMartExchange            = "BitMart"
	BitMaxExchange             = "Bitmax"
	MEXCExchange               = "MEXC"
	BKEXExchange               = "BKEX"
	BKEX2Exchange              = "BKEX2"
	CREX24Exchange             = "CREX24"
	STEXExchange               = "STEX"
	Deribit                    = "Deribit"
	DfynNetwork                = "DFYN"
	UbeswapExchange            = "Ubeswap"
	SpookyswapExchange         = "Spookyswap"
	SpiritswapExchange         = "Spiritswap"
	QuickswapExchange          = "Quickswap"
	SerumExchange              = "Serum"
	OrcaExchange               = "Orca"
	SolarbeamExchange          = "Solarbeam"
	TrisolarisExchange         = "Trisolaris"
	ByBitExchange              = "ByBit"
	BitMexExchange             = "BitMex"
	MultiChain                 = "MultiChain"
	StellaswapExchange         = "Stellaswap"
	WanswapExchange            = "Wanswap"
<<<<<<< HEAD
	OsmosisExchange            = "Osmosis"
=======
	ZenlinkswapExchange        = "Zenlink"

>>>>>>> 57efc036
	// FinageForex        = "FinageForex"
)

const (
	CryptoPunks              = "CryptopunkMarket"
	CryptoKitties            = "CryptoKitties"
	Topshot                  = "Topshot"
	X2Y2                     = "X2Y2"
	Opensea                  = "OpenSea"
	OpenseaBAYC              = "OpenseaBAYC"
	OpenseaSeaport           = "OpenseaSeaport"
	BlurV1                   = "BlurV1"
	LooksRare                = "LooksRare"
	TofuNFTAstar             = "TofuNFT-Astar"
	TofuNFTBinanceSmartChain = "TofuNFT-BinanceSmartChain"
	MagicEden                = "MagicEden"
)

type ConfigApi struct {
	ApiKey    string
	SecretKey string
}

type ConfigConnector struct {
	Coins []ExchangePair
}

func GetConfig(exchange string) (*ConfigApi, error) {
	if utils.Getenv("USE_ENV", "false") == "true" {
		return GetConfigFromEnv(exchange)
	}
	var configApi ConfigApi
	usr, _ := user.Current()
	dir := usr.HomeDir
	configFileApi := dir + "/config/secrets/api_" + strings.ToLower(exchange)
	err := gonfig.GetConf(configFileApi, &configApi)
	return &configApi, err
}

func GetConfigFromEnv(exchange string) (*ConfigApi, error) {
	if utils.Getenv("USE_ENV", "false") != "true" {
		return nil, errors.New("use of config by env without env activation ")
	}

	configApi := ConfigApi{
		ApiKey:    utils.Getenv("API_"+strings.ToUpper(exchange)+"_APIKEY", ""),
		SecretKey: utils.Getenv("API_"+strings.ToUpper(exchange)+"_SECRETKEY", ""),
	}
	return &configApi, nil
}<|MERGE_RESOLUTION|>--- conflicted
+++ resolved
@@ -97,12 +97,9 @@
 	MultiChain                 = "MultiChain"
 	StellaswapExchange         = "Stellaswap"
 	WanswapExchange            = "Wanswap"
-<<<<<<< HEAD
 	OsmosisExchange            = "Osmosis"
-=======
 	ZenlinkswapExchange        = "Zenlink"
 
->>>>>>> 57efc036
 	// FinageForex        = "FinageForex"
 )
 
