package dia

import (
	"errors"
	"os/user"
	"strings"

	"github.com/diadata-org/diadata/pkg/utils"
	"github.com/tkanos/gonfig"
)

const (
	ArthswapExchange                   = "Arthswap"
	DiffusionExchange                  = "Diffusion"
	OmniDexExchange                    = "OmniDex"
	NetswapExchange                    = "Netswap"
	TethysExchange                     = "Tethys"
	HermesExchange                     = "Hermes"
	AnyswapExchange                    = "Anyswap"
	BalancerExchange                   = "Balancer"
	BalancerV2Exchange                 = "BalancerV2"
	BalancerV2ExchangeArbitrum         = "BalancerV2-Arbitrum"
	BalancerV2ExchangePolygon          = "BalancerV2-Polygon"
	BeetsExchange                      = "Beets"
	KrakenExchange                     = "Kraken"
	BitfinexExchange                   = "Bitfinex"
	BitforexExchange                   = "Bitforex"
	BinanceExchange                    = "Binance"
	Binance2Exchange                   = "Binance2"
	BinanceExchangeUS                  = "BinanceUS"
	BitstampExchange                   = "Bitstamp"
	CryptoDotComExchange               = "Crypto.com"
	FTXExchange                        = "FTX"
	Opyn                               = "OPYN"
	Premia                             = "Premia"
	BitBayExchange                     = "BitBay"
	CoinBaseExchange                   = "CoinBase"
	HitBTCExchange                     = "HitBTC"
	HuckleberryExchange                = "Huckleberry"
	TraderJoeExchange                  = "TraderJoe"
	TraderJoeExchangeV2_1              = "TraderJoeV2.1"
	TraderJoeExchangeV2_1Arbitrum      = "TraderJoeV2.1-Arbitrum"
	TraderJoeExchangeV2_1Avalanche     = "TraderJoeV2.1-Avalanche"
	TraderJoeExchangeV2_1BNB           = "TraderJoeV2.1-BNB"
	PangolinExchange                   = "Pangolin"
	PlatypusExchange                   = "PlatypusFinance"
	SimexExchange                      = "Simex"
	OKExExchange                       = "OKEx"
	HuobiExchange                      = "Huobi"
	LBankExchange                      = "LBank"
	GateIOExchange                     = "GateIO"
	ZBExchange                         = "ZB"
	QuoineExchange                     = "Quoine"
	UnknownExchange                    = "Unknown"
	BlockSizeSeconds                   = 120
	FilterKing                         = "MAIR120"
	BancorExchange                     = "Bancor"
	UniswapExchange                    = "Uniswap"
	UniswapExchangeV3                  = "UniswapV3"
	UniswapExchangeV3Polygon           = "UniswapV3-polygon"
	UniswapExchangeV3Arbitrum          = "UniswapV3-Arbitrum"
	LoopringExchange                   = "Loopring"
	CamelotExchange                    = "Camelot"
	CamelotExchangeV3                  = "CamelotV3"
	CurveFIExchange                    = "Curvefi"
	CurveFIExchangeFantom              = "Curvefi-Fantom"
	CurveFIExchangeMoonbeam            = "Curvefi-Moonbeam"
	CurveFIExchangePolygon             = "Curvefi-Polygon"
	CurveFIExchangeArbitrum            = "Curvefi-Arbitrum"
	MakerExchange                      = "Maker"
	KuCoinExchange                     = "KuCoin"
	SushiSwapExchange                  = "SushiSwap"
	SushiSwapExchangeArbitrum          = "SushiSwap-arbitrum"
	SushiSwapExchangePolygon           = "SushiSwap-polygon"
	SushiSwapExchangeFantom            = "SushiSwap-fantom"
	PanCakeSwap                        = "PanCakeSwap"
	PanCakeSwapExchangeV3              = "PanCakeSwapV3"
	ApeswapExchange                    = "Apeswap"
	BiswapExchange                     = "Biswap"
	DforceExchange                     = "Dforce"
	ZeroxExchange                      = "0x"
	KyberExchange                      = "Kyber"
	BitMartExchange                    = "BitMart"
	BitMaxExchange                     = "Bitmax"
	MEXCExchange                       = "MEXC"
	BKEXExchange                       = "BKEX"
	BKEX2Exchange                      = "BKEX2"
	CREX24Exchange                     = "CREX24"
	STEXExchange                       = "STEX"
	Deribit                            = "Deribit"
	DfynNetwork                        = "DFYN"
	UbeswapExchange                    = "Ubeswap"
	SpookyswapExchange                 = "Spookyswap"
	SpiritswapExchange                 = "Spiritswap"
	QuickswapExchange                  = "Quickswap"
	SerumExchange                      = "Serum"
	OrcaExchange                       = "Orca"
	SolarbeamExchange                  = "Solarbeam"
	TrisolarisExchange                 = "Trisolaris"
	ByBitExchange                      = "ByBit"
	BitMexExchange                     = "BitMex"
	MultiChain                         = "MultiChain"
	StellaswapExchange                 = "Stellaswap"
	WanswapExchange                    = "Wanswap"
	OsmosisExchange                    = "Osmosis"
	ZenlinkswapExchange                = "Zenlink"
	ZenlinkswapExchangeBifrostPolkadot = "Zenlink-bifrost-polkadot"
	VelodromeExchange                  = "Velodrome"
	MaverickExchange                   = "Maverick"
	MaverickExchangeZKSync             = "Maverick-zksync"
	MaverickExchangeBNB                = "Maverick-bnb"
	PearlfiExchangeTestnet             = "Pearlfi-Testnet"
	PearlfiExchange                    = "Pearlfi"
<<<<<<< HEAD
	RamsesV1Exchange                   = "RamsesV1"
	RamsesV2Exchange                   = "RamsesV2"
	NileV1Exchange                     = "NileV1"
	NileV2Exchange                     = "NileV2"
=======
	ThenaExchange                      = "Thena"
>>>>>>> 56dde975

	// FinageForex        = "FinageForex"
)

const (
	CryptoPunks              = "CryptopunkMarket"
	CryptoKitties            = "CryptoKitties"
	Topshot                  = "Topshot"
	X2Y2                     = "X2Y2"
	Opensea                  = "OpenSea"
	OpenseaBAYC              = "OpenseaBAYC"
	OpenseaSeaport           = "OpenseaSeaport"
	BlurV1                   = "BlurV1"
	LooksRare                = "LooksRare"
	TofuNFTAstar             = "TofuNFT-Astar"
	TofuNFTBinanceSmartChain = "TofuNFT-BinanceSmartChain"
	MagicEden                = "MagicEden"
)

const (
	SCRAPER_TYPE_ASSETCOLLECTOR   = "assetcollector"
	SCRAPER_TYPE_LIQUIDITYSCRAPER = "liquidityscraper"
	INDEX_TYPE_BLOCKNUMBER        = "blocknumber"
	INDEX_TYPE_INDEX              = "index"
)

type ConfigApi struct {
	ApiKey    string
	SecretKey string
}

type ConfigConnector struct {
	Coins []ExchangePair
}

func GetConfig(exchange string) (*ConfigApi, error) {
	if utils.Getenv("USE_ENV", "false") == "true" {
		return GetConfigFromEnv(exchange)
	}
	var configApi ConfigApi
	usr, _ := user.Current()
	dir := usr.HomeDir
	configFileApi := dir + "/config/secrets/api_" + strings.ToLower(exchange)
	err := gonfig.GetConf(configFileApi, &configApi)
	return &configApi, err
}

func GetConfigFromEnv(exchange string) (*ConfigApi, error) {
	if utils.Getenv("USE_ENV", "false") != "true" {
		return nil, errors.New("use of config by env without env activation ")
	}

	configApi := ConfigApi{
		ApiKey:    utils.Getenv("API_"+strings.ToUpper(exchange)+"_APIKEY", ""),
		SecretKey: utils.Getenv("API_"+strings.ToUpper(exchange)+"_SECRETKEY", ""),
	}
	return &configApi, nil
}<|MERGE_RESOLUTION|>--- conflicted
+++ resolved
@@ -111,14 +111,11 @@
 	MaverickExchangeBNB                = "Maverick-bnb"
 	PearlfiExchangeTestnet             = "Pearlfi-Testnet"
 	PearlfiExchange                    = "Pearlfi"
-<<<<<<< HEAD
 	RamsesV1Exchange                   = "RamsesV1"
 	RamsesV2Exchange                   = "RamsesV2"
 	NileV1Exchange                     = "NileV1"
 	NileV2Exchange                     = "NileV2"
-=======
 	ThenaExchange                      = "Thena"
->>>>>>> 56dde975
 
 	// FinageForex        = "FinageForex"
 )
