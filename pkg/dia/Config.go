package dia

import (
	"errors"
	"os/user"
	"strings"

	"github.com/diadata-org/diadata/pkg/utils"
	"github.com/tkanos/gonfig"
)

const (
	ArthswapExchange                   = "Arthswap"
	DiffusionExchange                  = "Diffusion"
	OmniDexExchange                    = "OmniDex"
	NetswapExchange                    = "Netswap"
	TethysExchange                     = "Tethys"
	HermesExchange                     = "Hermes"
	AnyswapExchange                    = "Anyswap"
	BalancerExchange                   = "Balancer"
	BalancerV2Exchange                 = "BalancerV2"
	BalancerV2ExchangeArbitrum         = "BalancerV2-Arbitrum"
	BalancerV2ExchangePolygon          = "BalancerV2-Polygon"
	BeetsExchange                      = "Beets"
	KrakenExchange                     = "Kraken"
	BitfinexExchange                   = "Bitfinex"
	BitforexExchange                   = "Bitforex"
	BinanceExchange                    = "Binance"
	Binance2Exchange                   = "Binance2"
	BinanceExchangeUS                  = "BinanceUS"
	BitstampExchange                   = "Bitstamp"
	CryptoDotComExchange               = "Crypto.com"
	FTXExchange                        = "FTX"
	Opyn                               = "OPYN"
	Premia                             = "Premia"
	BitBayExchange                     = "BitBay"
	CoinBaseExchange                   = "CoinBase"
	HitBTCExchange                     = "HitBTC"
	HuckleberryExchange                = "Huckleberry"
	TraderJoeExchange                  = "TraderJoe"
	TraderJoeExchangeV2_1              = "TraderJoeV2.1"
	TraderJoeExchangeV2_1Arbitrum      = "TraderJoeV2.1-Arbitrum"
	TraderJoeExchangeV2_1Avalanche     = "TraderJoeV2.1-Avalanche"
	TraderJoeExchangeV2_1BNB           = "TraderJoeV2.1-BNB"
	PangolinExchange                   = "Pangolin"
	PlatypusExchange                   = "PlatypusFinance"
	SimexExchange                      = "Simex"
	OKExExchange                       = "OKEx"
	HuobiExchange                      = "Huobi"
	LBankExchange                      = "LBank"
	GateIOExchange                     = "GateIO"
	ZBExchange                         = "ZB"
	QuoineExchange                     = "Quoine"
	UnknownExchange                    = "Unknown"
	BlockSizeSeconds                   = 120
	FilterKing                         = "MAIR120"
	BancorExchange                     = "Bancor"
	UniswapExchange                    = "Uniswap"
	UniswapExchangeV3                  = "UniswapV3"
	UniswapExchangeV3Polygon           = "UniswapV3-polygon"
	UniswapExchangeV3Arbitrum          = "UniswapV3-Arbitrum"
	LoopringExchange                   = "Loopring"
	CamelotExchange                    = "Camelot"
	CamelotExchangeV3                  = "CamelotV3"
	CurveFIExchange                    = "Curvefi"
	CurveFIExchangeFantom              = "Curvefi-Fantom"
	CurveFIExchangeMoonbeam            = "Curvefi-Moonbeam"
	CurveFIExchangePolygon             = "Curvefi-Polygon"
	CurveFIExchangeArbitrum            = "Curvefi-Arbitrum"
	MakerExchange                      = "Maker"
	KuCoinExchange                     = "KuCoin"
	SushiSwapExchange                  = "SushiSwap"
	SushiSwapExchangeArbitrum          = "SushiSwap-arbitrum"
	SushiSwapExchangePolygon           = "SushiSwap-polygon"
	SushiSwapExchangeFantom            = "SushiSwap-fantom"
	PanCakeSwap                        = "PanCakeSwap"
	PanCakeSwapExchangeV3              = "PanCakeSwapV3"
	ApeswapExchange                    = "Apeswap"
	BiswapExchange                     = "Biswap"
	DforceExchange                     = "Dforce"
	ZeroxExchange                      = "0x"
	KyberExchange                      = "Kyber"
	BitMartExchange                    = "BitMart"
	BitMaxExchange                     = "Bitmax"
	MEXCExchange                       = "MEXC"
	BKEXExchange                       = "BKEX"
	BKEX2Exchange                      = "BKEX2"
	CREX24Exchange                     = "CREX24"
	STEXExchange                       = "STEX"
	Deribit                            = "Deribit"
	DfynNetwork                        = "DFYN"
	UbeswapExchange                    = "Ubeswap"
	SpookyswapExchange                 = "Spookyswap"
	SpiritswapExchange                 = "Spiritswap"
	QuickswapExchange                  = "Quickswap"
	SerumExchange                      = "Serum"
	OrcaExchange                       = "Orca"
	SolarbeamExchange                  = "Solarbeam"
	TrisolarisExchange                 = "Trisolaris"
	ByBitExchange                      = "ByBit"
	BitMexExchange                     = "BitMex"
	MultiChain                         = "MultiChain"
	StellaswapExchange                 = "Stellaswap"
	WanswapExchange                    = "Wanswap"
	OsmosisExchange                    = "Osmosis"
	ZenlinkswapExchange                = "Zenlink"
	ZenlinkswapExchangeBifrostPolkadot = "Zenlink-bifrost-polkadot"
	VelodromeExchange                  = "Velodrome"
	MaverickExchange                   = "Maverick"
	MaverickExchangeZKSync             = "Maverick-zksync"
	MaverickExchangeBNB                = "Maverick-bnb"
	PearlfiExchangeTestnet             = "Pearlfi-Testnet"
	PearlfiExchange                    = "Pearlfi"
<<<<<<< HEAD
	RamsesV1Exchange                   = "RamsesV1"
	RamsesV2Exchange                   = "RamsesV2"
	NileV1Exchange                     = "NileV1"
	NileV2Exchange                     = "NileV2"
	ThenaExchange                      = "Thena"
	ThenaV3Exchange                    = "ThenaV3"

=======
	AyinExchange                       = "Ayin"
>>>>>>> aadaa74e
	// FinageForex        = "FinageForex"
)

const (
	CryptoPunks              = "CryptopunkMarket"
	CryptoKitties            = "CryptoKitties"
	Topshot                  = "Topshot"
	X2Y2                     = "X2Y2"
	Opensea                  = "OpenSea"
	OpenseaBAYC              = "OpenseaBAYC"
	OpenseaSeaport           = "OpenseaSeaport"
	BlurV1                   = "BlurV1"
	LooksRare                = "LooksRare"
	TofuNFTAstar             = "TofuNFT-Astar"
	TofuNFTBinanceSmartChain = "TofuNFT-BinanceSmartChain"
	MagicEden                = "MagicEden"
)

const (
	SCRAPER_TYPE_ASSETCOLLECTOR   = "assetcollector"
	SCRAPER_TYPE_LIQUIDITYSCRAPER = "liquidityscraper"
	INDEX_TYPE_BLOCKNUMBER        = "blocknumber"
	INDEX_TYPE_INDEX              = "index"
)

type ConfigApi struct {
	ApiKey    string
	SecretKey string
}

type ConfigConnector struct {
	Coins []ExchangePair
}

func GetConfig(exchange string) (*ConfigApi, error) {
	if utils.Getenv("USE_ENV", "false") == "true" {
		return GetConfigFromEnv(exchange)
	}
	var configApi ConfigApi
	usr, _ := user.Current()
	dir := usr.HomeDir
	configFileApi := dir + "/config/secrets/api_" + strings.ToLower(exchange)
	err := gonfig.GetConf(configFileApi, &configApi)
	return &configApi, err
}

func GetConfigFromEnv(exchange string) (*ConfigApi, error) {
	if utils.Getenv("USE_ENV", "false") != "true" {
		return nil, errors.New("use of config by env without env activation ")
	}

	configApi := ConfigApi{
		ApiKey:    utils.Getenv("API_"+strings.ToUpper(exchange)+"_APIKEY", ""),
		SecretKey: utils.Getenv("API_"+strings.ToUpper(exchange)+"_SECRETKEY", ""),
	}
	return &configApi, nil
}<|MERGE_RESOLUTION|>--- conflicted
+++ resolved
@@ -111,17 +111,13 @@
 	MaverickExchangeBNB                = "Maverick-bnb"
 	PearlfiExchangeTestnet             = "Pearlfi-Testnet"
 	PearlfiExchange                    = "Pearlfi"
-<<<<<<< HEAD
 	RamsesV1Exchange                   = "RamsesV1"
 	RamsesV2Exchange                   = "RamsesV2"
 	NileV1Exchange                     = "NileV1"
 	NileV2Exchange                     = "NileV2"
 	ThenaExchange                      = "Thena"
 	ThenaV3Exchange                    = "ThenaV3"
-
-=======
 	AyinExchange                       = "Ayin"
->>>>>>> aadaa74e
 	// FinageForex        = "FinageForex"
 )
 
