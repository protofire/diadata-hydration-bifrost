--- conflicted
+++ resolved
@@ -123,12 +123,9 @@
 	AyinExchange                       = "Ayin"
 	BitflowExchange                    = "Bitflow"
 	BitgetExchange                     = "Bitget"
-<<<<<<< HEAD
 	VelarExchange                      = "Velar"
-=======
 	AerodromeSlipstreamExchange        = "AerodromeSlipstream"
 	AerodromeV1Exchange                = "AerodromeV1"
->>>>>>> b53b0375
 	// FinageForex        = "FinageForex"
 )
 
