package models

import (
	"time"
	"strconv"

	"github.com/diadata-org/diadata/pkg/dia"
	"github.com/diadata-org/diadata/pkg/dia/helpers"
<<<<<<< HEAD
	"github.com/go-redis/redis"
	log "github.com/sirupsen/logrus"
=======
>>>>>>> f23601da
)

func getKeySupply(asset dia.Asset) string {
	return "dia_supply_" + asset.Blockchain + "_" + asset.Address
}

<<<<<<< HEAD
func getKeyDiaTotalSupply() string {
	return "dia_diaTotalSupply"
}

func getKeyDiaCirculatingSupply() string {
	return "dia_diaCirculatingSupply"
}

func (db *DB) SymbolsWithASupply() ([]string, error) {
	result := []string{}
	var cursor uint64
	key := getKeySupply("")
	for {
		var keys []string
		var err error
		keys, cursor, err = db.redisClient.Scan(cursor, key+"*", 10).Result()
		if err != nil {
			log.Error("SymbolsWithASupply err", err)
			return result, err
		}
		for _, value := range keys {
			result = append(result, strings.Replace(value, key, "", 1))
		}
		if cursor == 0 {
			log.Debugf("SymbolsWithASupply %v returns %v", key, result)
			return result, nil
		}
	}
}

func (db *DB) GetLatestSupply(symbol string) (*dia.Supply, error) {
	val, err := db.GetSupply(symbol, time.Time{}, time.Time{})
=======
func (datastore *DB) GetLatestSupply(symbol string) (*dia.Supply, error) {
	val, err := datastore.GetSupply(symbol, time.Time{}, time.Time{})
>>>>>>> f23601da
	if err != nil {
		log.Error(err)
		return &dia.Supply{}, err
	}
	return &val[0], err
}

func (datastore *DB) GetSupply(symbol string, starttime, endtime time.Time) ([]dia.Supply, error) {
	relDB, err := NewRelDataStore()
	if err != nil {
		log.Errorln("NewDataStore:", err)
	}
	// First get asset with @symbol with largest market cap.
	topAsset, err := datastore.GetTopAssetByVolume(symbol, relDB)
	if err != nil {
		log.Error(err)
		return []dia.Supply{}, err
	}

	switch symbol {
	case "MIOTA":
		retArray := []dia.Supply{}
		s := dia.Supply{
			Asset:             dia.Asset{Name: helpers.NameForSymbol("MIOTA"), Symbol: "MIOTA"},
			CirculatingSupply: 2779530283.0,
			Time:              time.Now(),
			Source:            dia.Diadata,
		}
		retArray = append(retArray, s)
		return retArray, nil
	default:
		value, err := datastore.GetSupplyInflux(topAsset, starttime, endtime)
		if err != nil {
			log.Errorf("Error: %v on GetSupply %v\n", err, symbol)
			return []dia.Supply{}, err
		}
		return value, err
	}
}

func (datastore *DB) SetSupply(supply *dia.Supply) error {
	key := getKeySupply(supply.Asset)
	log.Debug("setting ", key, supply)
	err := datastore.redisClient.Set(key, supply, 0).Err()
	if err != nil {
		log.Errorf("Error: %v on SetSupply (redis) %v\n", err, supply.Asset.Symbol)
	}
	err = datastore.SaveSupplyInflux(supply)
	if err != nil {
		log.Errorf("Error: %v on SetSupply (influx) %v\n", err, supply.Asset.Symbol)
	}
	return err
}

func (db *DB) SetDiaTotalSupply(totalSupply float64) error {
	key := getKeyDiaTotalSupply()
	log.Debug("setting ", key, totalSupply)

	err := db.redisClient.Set(key, totalSupply, 0).Err()
	if err != nil {
		log.Errorf("Error: %v on SetDiaTotalSupply (redis) %v\n", err, totalSupply)
	}
	return err
}

func (db *DB) GetDiaTotalSupply() (float64, error) {
	key := getKeyDiaTotalSupply()
	value, err := db.redisClient.Get(key).Result()
	if err != nil {
		if err != redis.Nil {
			log.Errorf("Error: %v on GetDiaTotalSupply\n", err)
		}
		return 0.0, err
	}
	retval, err := strconv.ParseFloat(value, 64)
	if err != nil {
		log.Error("Cannot convert to float in GetDiaTotalSupply")
		return 0.0, err
	}
	return retval, nil
}

func (db *DB) SetDiaCirculatingSupply(circulatingSupply float64) error {
	key := getKeyDiaCirculatingSupply()
	log.Debug("setting ", key, circulatingSupply)

	err := db.redisClient.Set(key, circulatingSupply, 0).Err()
	if err != nil {
		log.Errorf("Error: %v on SetDiaCirculatingSupply (redis) %v\n", err, circulatingSupply)
	}
	return err
}

func (db *DB) GetDiaCirculatingSupply() (float64, error) {
	key := getKeyDiaCirculatingSupply()
	value, err := db.redisClient.Get(key).Result()
	if err != nil {
		if err != redis.Nil {
			log.Errorf("Error: %v on GetDiaCirculatingSupply\n", err)
		}
		return 0.0, err
	}
	retval, err := strconv.ParseFloat(value, 64)
	if err != nil {
		log.Error("Cannot convert to float in GetDiaCirculatingSupply")
		return 0.0, err
	}
	return retval, nil
}<|MERGE_RESOLUTION|>--- conflicted
+++ resolved
@@ -1,59 +1,20 @@
 package models
 
 import (
+	"strconv"
 	"time"
-	"strconv"
 
 	"github.com/diadata-org/diadata/pkg/dia"
 	"github.com/diadata-org/diadata/pkg/dia/helpers"
-<<<<<<< HEAD
 	"github.com/go-redis/redis"
-	log "github.com/sirupsen/logrus"
-=======
->>>>>>> f23601da
 )
 
 func getKeySupply(asset dia.Asset) string {
 	return "dia_supply_" + asset.Blockchain + "_" + asset.Address
 }
 
-<<<<<<< HEAD
-func getKeyDiaTotalSupply() string {
-	return "dia_diaTotalSupply"
-}
-
-func getKeyDiaCirculatingSupply() string {
-	return "dia_diaCirculatingSupply"
-}
-
-func (db *DB) SymbolsWithASupply() ([]string, error) {
-	result := []string{}
-	var cursor uint64
-	key := getKeySupply("")
-	for {
-		var keys []string
-		var err error
-		keys, cursor, err = db.redisClient.Scan(cursor, key+"*", 10).Result()
-		if err != nil {
-			log.Error("SymbolsWithASupply err", err)
-			return result, err
-		}
-		for _, value := range keys {
-			result = append(result, strings.Replace(value, key, "", 1))
-		}
-		if cursor == 0 {
-			log.Debugf("SymbolsWithASupply %v returns %v", key, result)
-			return result, nil
-		}
-	}
-}
-
-func (db *DB) GetLatestSupply(symbol string) (*dia.Supply, error) {
-	val, err := db.GetSupply(symbol, time.Time{}, time.Time{})
-=======
 func (datastore *DB) GetLatestSupply(symbol string) (*dia.Supply, error) {
 	val, err := datastore.GetSupply(symbol, time.Time{}, time.Time{})
->>>>>>> f23601da
 	if err != nil {
 		log.Error(err)
 		return &dia.Supply{}, err
