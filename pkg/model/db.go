package models

import (
	"encoding/json"
	"errors"
	"fmt"
	"os"
	"strconv"
	"time"

	"github.com/diadata-org/diadata/pkg/dia"
	"github.com/go-redis/redis"
	clientInfluxdb "github.com/influxdata/influxdb1-client/v2"
)

type Datastore interface {
	GetVolume(asset dia.Asset) (*float64, error)

	// Deprecating
	SetPriceUSD(symbol string, price float64) error
	SetPriceEUR(symbol string, price float64) error
	GetPriceUSD(symbol string) (float64, error)
	GetQuotation(symbol string) (*Quotation, error)
	SetQuotation(quotation *Quotation) error
	SetQuotationEUR(quotation *Quotation) error
	SetBatchFiatPriceInflux(fqs []*FiatQuotation) error
	SetSingleFiatPriceRedis(fiatQuotation *FiatQuotation) error

	GetLatestSupply(string) (*dia.Supply, error)
	GetSupply(string, time.Time, time.Time) ([]dia.Supply, error)
	SetSupply(supply *dia.Supply) error
	GetSupplyInflux(dia.Asset, time.Time, time.Time) ([]dia.Supply, error)
	// Deprecating: GetPairs(exchange string) ([]dia.ExchangePair, error)
	GetSymbols(exchange string) ([]string, error)
	// Deprecating: GetExchangesForSymbol(symbol string) ([]string, error)
	// Deprecating: GetSymbolExchangeDetails(symbol string, exchange string) (*SymbolExchangeDetails, error)
	GetLastTradeTimeForExchange(asset dia.Asset, exchange string) (*time.Time, error)
	SetLastTradeTimeForExchange(asset dia.Asset, exchange string, t time.Time) error
	SaveTradeInflux(t *dia.Trade) error
	GetTradeInflux(dia.Asset, string, time.Time) (*dia.Trade, error)
	SaveFilterInflux(filter string, asset dia.Asset, exchange string, value float64, t time.Time) error
	GetLastTrades(asset dia.Asset, exchange string, maxTrades int) ([]dia.Trade, error)
	GetAllTrades(t time.Time, maxTrades int) ([]dia.Trade, error)
	Flush() error
	GetFilterPoints(filter string, exchange string, symbol string, scale string, starttime time.Time, endtime time.Time) (*Points, error)
	SetFilter(filterName string, asset dia.Asset, exchange string, value float64, t time.Time) error
	GetLastPriceBefore(asset dia.Asset, filter string, exchange string, timestamp time.Time) (Price, error)
	SetAvailablePairs(exchange string, pairs []dia.ExchangePair) error
	GetAvailablePairs(exchange string) ([]dia.ExchangePair, error)
	SetCurrencyChange(cc *Change) error
	GetCurrencyChange() (*Change, error)

	GetExchanges() []string
	SetOptionMeta(optionMeta *dia.OptionMeta) error
	GetOptionMeta(baseCurrency string) ([]dia.OptionMeta, error)
	SaveCVIInflux(float64, time.Time) error
	GetCVIInflux(time.Time, time.Time) ([]dia.CviDataPoint, error)
	GetVolumeInflux(dia.Asset, time.Time, time.Time) (float64, error)
	// Get24Volume(symbol string, exchange string) (float64, error)
	// Get24VolumeExchange(exchange string) (float64, error)
	Sum24HoursInflux(asset dia.Asset, exchange string, filter string) (*float64, error)
	Sum24HoursExchange(exchange string) (float64, error)

	// New Asset pricing methods: 23/02/2021
	SetAssetPriceUSD(asset dia.Asset, price float64, timestamp time.Time) error
	GetAssetPriceUSD(asset dia.Asset) (float64, error)
	SetAssetQuotation(quotation *AssetQuotation) error
	GetAssetQuotation(asset dia.Asset) (*AssetQuotation, error)
	AddAssetQuotationsToBatch(quotations []*AssetQuotation) error
	SetAssetQuotationCache(quotation *AssetQuotation) (bool, error)
	GetAssetQuotationCache(asset dia.Asset) (*AssetQuotation, error)
	GetAssetPriceUSDCache(asset dia.Asset) (price float64, err error)
	GetTopAsset(symbol string, relDB *RelDB) (dia.Asset, error)

	// Market Measures
	GetAssetsMarketCap(asset dia.Asset) (float64, error)

	// Interest rates' methods
	SetInterestRate(ir *InterestRate) error
	GetInterestRate(symbol, date string) (*InterestRate, error)
	GetInterestRateRange(symbol, dateInit, dateFinal string) ([]*InterestRate, error)
	GetRatesMeta() (RatesMeta []InterestRateMeta, err error)
	GetCompoundedIndex(symbol string, date time.Time, daysPerYear int, rounding int) (*InterestRate, error)
	GetCompoundedIndexRange(symbol string, dateInit, dateFinal time.Time, daysPerYear int, rounding int) ([]*InterestRate, error)
	GetCompoundedAvg(symbol string, date time.Time, calDays, daysPerYear int, rounding int) (*InterestRate, error)
	GetCompoundedAvgRange(symbol string, dateInit, dateFinal time.Time, calDays, daysPerYear int, rounding int) ([]*InterestRate, error)
	GetCompoundedAvgDIARange(symbol string, dateInit, dateFinal time.Time, calDays, daysPerYear int, rounding int) ([]*InterestRate, error)

	// Pool  methods
	SetFarmingPool(pr *FarmingPool) error
	GetFarmingPoolData(starttime, endtime time.Time, protocol, poolID string) ([]FarmingPool, error)
	GetFarmingPools() ([]FarmingPoolType, error)

	// Itin methods
	SetItinData(token dia.ItinToken) error
	GetItinBySymbol(symbol string) (dia.ItinToken, error)

	// Defi rates
	SetDefiProtocol(dia.DefiProtocol) error
	GetDefiProtocol(string) (dia.DefiProtocol, error)
	GetDefiProtocols() ([]dia.DefiProtocol, error)

	GetDefiRateInflux(time.Time, time.Time, string, string) ([]dia.DefiRate, error)
	SetDefiRateInflux(rate *dia.DefiRate) error

	GetDefiStateInflux(time.Time, time.Time, string) ([]dia.DefiProtocolState, error)
	SetDefiStateInflux(state *dia.DefiProtocolState) error

	// Foreign quotation methods
	SaveForeignQuotationInflux(fq ForeignQuotation) error
	GetForeignQuotationInflux(symbol, source string, timestamp time.Time) (ForeignQuotation, error)
	GetForeignPriceYesterday(symbol, source string) (float64, error)
	GetForeignSymbolsInflux(source string) (symbols []SymbolShort, err error)

	// Gold token methods
	GetPaxgQuotationOunces() (*Quotation, error)
	GetPaxgQuotationGrams() (*Quotation, error)
	// Crypto Index methods
	GetCryptoIndex(time.Time, time.Time, string) ([]CryptoIndex, error)
	SetCryptoIndex(index *CryptoIndex) error
	GetCryptoIndexConstituents(time.Time, time.Time, dia.Asset, string) ([]CryptoIndexConstituent, error)
	SetCryptoIndexConstituent(*CryptoIndexConstituent, dia.Asset) error
	GetCryptoIndexConstituentPrice(symbol string, date time.Time) (float64, error)
	GetIndexPrice(asset dia.Asset, time time.Time) (*dia.Trade, error)
	// Token methods
	// SaveTokenDetailInflux(tk Token) error
	// GetTokenDetailInflux(symbol, source string, timestamp time.Time) (Token, error)
	// GetCurentTotalSupply(symbol, source string) (float64, error)

	// Github methods
	SetCommit(commit *GithubCommit) error
	GetCommitByDate(user, repository string, date time.Time) (GithubCommit, error)
	GetCommitByHash(user, repository, hash string) (GithubCommit, error)
	GetLatestCommit(user, repository string) (GithubCommit, error)
}

const (
	influxMaxPointsInBatch = 5000
	timeOutRedisOneBlock   = 60 * 3 * time.Second
)

type DB struct {
	redisClient         *redis.Client
	influxClient        clientInfluxdb.Client
	influxBatchPoints   clientInfluxdb.BatchPoints
	influxPointsInBatch int
}

const (
<<<<<<< HEAD
	influxDbName                         = "dia"
	influxDbTradesTable                  = "trades"
	influxDbFiltersTable                 = "filters"
	influxDbFiatQuotationsTable          = "fiat"
	influxDbOptionsTable                 = "options"
	influxDbCVITable                     = "cvi"
	influxDbSupplyTable                  = "supplies"
	influxDbSupplyTableOld               = "supply"
=======
	influxDbName         = "dia"
	influxDbTradesTable  = "trades"
	influxDbFiltersTable = "filters"
	influxDbOptionsTable = "options"
	influxDbCVITable     = "cvi"
	influxDbSupplyTable  = "supplies"
	//	influxDbSupplyTableOld               = "supply"
>>>>>>> 706fbdf6
	influxDbDefiRateTable                = "defiRate"
	influxDbDefiStateTable               = "defiState"
	influxDbPoolTable                    = "defiPools"
	influxDbCryptoIndexTable             = "cryptoindex"
	influxDbCryptoIndexConstituentsTable = "cryptoindexconstituents"
	influxDbGithubCommitTable            = "githubcommits"
	influxDBAssetQuotationsTable         = "assetQuotations"
)

// queryInfluxDB convenience function to query the database
func queryInfluxDB(clnt clientInfluxdb.Client, cmd string) (res []clientInfluxdb.Result, err error) {
	q := clientInfluxdb.Query{
		Command:  cmd,
		Database: influxDbName,
	}
	if response, err := clnt.Query(q); err == nil {
		if response.Error() != nil {
			return res, response.Error()
		}
		res = response.Results
	} else {
		return res, err
	}
	return res, nil
}

func NewDataStore() (*DB, error) {
	return NewDataStoreWithOptions(true, true)
}
func NewInfluxDataStore() (*DB, error) {
	return NewDataStoreWithOptions(false, true)
}

func NewRedisDataStore() (*DB, error) {
	return NewDataStoreWithOptions(true, false)
}

func NewDataStoreWithoutInflux() (*DB, error) {
	return NewDataStoreWithOptions(true, false)
}

func NewDataStoreWithoutRedis() (*DB, error) {
	return NewDataStoreWithOptions(false, true)
}

func NewDataStoreWithOptions(withRedis bool, withInflux bool) (*DB, error) {
	var ci clientInfluxdb.Client
	var bp clientInfluxdb.BatchPoints
	var r *redis.Client
	var err error
	// This environment variable is either set in docker-compose or empty
	executionMode := os.Getenv("EXEC_MODE")
	address := "localhost:6379"
	password := ""
	defaultDB := 0

	if withRedis {
		// Run localhost for testing and server for production
		if executionMode == "production" {
			address = os.Getenv("REDISURL")
		}

		if executionMode == "production" {
			password = os.Getenv("REDISPASSWORD")
		}

		if executionMode == "production" {
			defaultDB, err = strconv.Atoi(os.Getenv("REDISUSEDEFAULTDB"))
			if err != nil {
				log.Error("wrong value for redis default db", err)
			}
		}

		r = redis.NewClient(&redis.Options{
			Addr:     address,
			Password: password,  // no password set
			DB:       defaultDB, // use default DB
		})

		pong2, err := r.Ping().Result()
		if err != nil {
			log.Error("NewDataStore redis", err)
		}
		log.Debug("NewDB", pong2)
	}
	if withInflux {
		if executionMode == "production" {
			address = os.Getenv("INFLUXURL")
		} else {
			address = "http://localhost:8086"
		}
		ci, err = clientInfluxdb.NewHTTPClient(clientInfluxdb.HTTPConfig{
			Addr:     address,
			Username: "",
			Password: "",
		})
		if err != nil {
			log.Error("NewDataStore influxdb", err)
		}
		bp, _ = createBatchInflux()
		_, err = queryInfluxDB(ci, fmt.Sprintf("CREATE DATABASE %s", influxDbName))
		if err != nil {
			log.Errorln("queryInfluxDB CREATE DATABASE", err)
		}
	}
	return &DB{r, ci, bp, 0}, nil
}

func createBatchInflux() (clientInfluxdb.BatchPoints, error) {
	bp, err := clientInfluxdb.NewBatchPoints(clientInfluxdb.BatchPointsConfig{
		Database:  influxDbName,
		Precision: "s",
	})
	if err != nil {
		log.Errorln("NewBatchPoints", err)
	}
	return bp, err
}

func (db *DB) Flush() error {
	var err error
	if db.influxBatchPoints != nil {
		err = db.WriteBatchInflux()
	}
	return err
}

func getKey(filter string, asset dia.Asset, exchange string) string {
	key := filter + "_" + asset.Blockchain + "_" + asset.Address
	if exchange != "" {
		key = key + "_" + exchange
	}
	return key
}

func getKeyFilterZSET(key string) string {
	return "dia_" + key + "_ZSET"
}

func getKeyFilterSymbolAndExchangeZSET(filter string, asset dia.Asset, exchange string) string {
	if exchange == "" {
		return "dia_" + filter + "_" + asset.Blockchain + "_" + asset.Address + "_ZSET"
	} else {
		return "dia_" + filter + "_" + asset.Blockchain + "_" + asset.Address + "_ZSET"
	}
}

func (db *DB) WriteBatchInflux() error {
	err := db.influxClient.Write(db.influxBatchPoints)
	if err != nil {
		log.Errorln("WriteBatchInflux", err)
		db.influxBatchPoints, _ = createBatchInflux()
	} else {
		db.influxPointsInBatch = 0
	}
	return err
}

func (db *DB) addPoint(pt *clientInfluxdb.Point) {
	db.influxBatchPoints.AddPoint(pt)
	db.influxPointsInBatch++
	if db.influxPointsInBatch >= influxMaxPointsInBatch {
		log.Debug("AddPoint forcing write Bash")
		db.WriteBatchInflux()
	}
}

// // Get24Volume returns the volume in USD traded in the last 24 hours corresponding to quote token
// // @symbol on exchange @exchange. It uses trades' volumes without filtering.
// func (db *DB) Get24Volume(symbol string, exchange string) (float64, error) {
// 	q := fmt.Sprintf("SELECT estimatedUSDPrice, volume FROM %s WHERE symbol='%s' and exchange='%s' and time > now() - 1d", influxDbTradesTable, symbol, exchange)
// 	res, err := queryInfluxDB(db.influxClient, q)
// 	if err != nil {
// 		log.Errorf("Get24HoursVolume for %s on %s: %v \n", symbol, exchange, err)
// 		return float64(0), err
// 	}
// 	var VolumeUSD float64
// 	if len(res) > 0 && len(res[0].Series) > 0 {
// 		for _, row := range res[0].Series[0].Values {
// 			USDPrice, err := strconv.ParseFloat(row[1].(string), 64)
// 			if err != nil {
// 				return float64(0), err
// 			}
// 			volume, err := strconv.ParseFloat(row[2].(string), 64)
// 			if err != nil {
// 				return 0, err
// 			}
// 			VolumeUSD += math.Abs(volume) * USDPrice
// 		}
// 		return VolumeUSD, nil
// 	}
// 	return float64(0), errors.New("no trades")
// }

// // Get24VolumeExchange returns the trade volume in USD traded on exchange @exchange.
// // Uses trades' volumes without filtering.
// func (db *DB) Get24VolumeExchange(exchange string) (float64, error) {
// 	allSymbols := db.GetSymbolsByExchange(exchange)
// 	var TVL float64
// 	for _, symbol := range allSymbols {
// 		volumeUSD, err := db.Get24Volume(symbol, exchange)
// 		if err != nil {
// 			log.Errorf("Error getting 24h trade volume of %s: %v \n", symbol, err)
// 			continue
// 		}
// 		TVL += volumeUSD
// 	}
// 	return TVL, nil
// }

/*
select sum(value) from filters where filter='VOL120' and time > now() - 10m
select * from filters where  symbol='BTC' and filter='VOL120' and time > now() - 2m
select sum(value) from filters where  symbol='BTC' and filter='VOL120' and time > now()- 2m
*/

// Sum24HoursInflux returns the 24h  volume of @asset on @exchange using the filter @filter.
func (db *DB) Sum24HoursInflux(asset dia.Asset, exchange string, filter string) (*float64, error) {
	queryString := "SELECT SUM(value) FROM %s WHERE address='%s' and blockchain='%s' and exchange='%s' and filter='%s' and time > now() - 1d"
	q := fmt.Sprintf(queryString, influxDbFiltersTable, asset.Address, asset.Blockchain, exchange, filter)
	var errorString string
	res, err := queryInfluxDB(db.influxClient, q)
	if err != nil {
		log.Errorln("Sum24HoursInflux ", err)
		return nil, err
	}
	if len(res) > 0 && len(res[0].Series) > 0 {
		for _, row := range res[0].Series[0].Values {
			var result float64
			v, o := row[1].(json.Number)
			if o {
				result, _ = v.Float64()
				return &result, nil
			}
			errorString = "error on parsing row 1"
			log.Errorln(errorString)
			return nil, errors.New(errorString)

		}
	} else {
		errorString = "Empty response in Sum24HoursInflux"
		log.Errorln(errorString)
		return nil, errors.New(errorString)
	}
	return nil, errors.New("couldn't sum in Sum24HoursInflux")
}

// Sum24HoursExchange returns 24h trade volumes summed up for all assets on @exchange,
// using VOL120 filtered data from influx.
// TO DO: Rewrite for assets
func (db *DB) Sum24HoursExchange(exchange string) (float64, error) {
	// allSymbols := db.GetSymbolsByExchange(exchange)
	// filter := "VOL120"
	// var TVL float64
	// for _, symbol := range allSymbols {
	// 	volumeUSD, err := db.Sum24HoursInflux(symbol, exchange, filter)
	// 	if err != nil {
	// 		log.Errorf("Error getting 24h trade volume of %s: %v \n", symbol, err)
	// 		continue
	// 	}
	// 	TVL += *volumeUSD
	// }
	var TVL float64
	return TVL, nil

}

// GetVolumeInflux returns the trade volume of @asset in the time range @starttime - @endtime.
// It uses the VOL filter from the filter services.
func (db *DB) GetVolumeInflux(asset dia.Asset, starttime time.Time, endtime time.Time) (float64, error) {
	var retval float64
	var q string
	filter := "VOL120"
	if starttime.IsZero() || endtime.IsZero() {
		queryString := "SELECT SUM(value) FROM %s WHERE address='%s' and blockchain='%s' and filter='%s' and time > now() - 1d"
		q = fmt.Sprintf(queryString, influxDbFiltersTable, asset.Address, asset.Blockchain, filter)
	} else {
		queryString := "SELECT SUM(value) FROM %s WHERE address='%s' and blockchain='%s' and filter='%s' and time > %d and time < %d"
		q = fmt.Sprintf(queryString, influxDbFiltersTable, asset.Address, asset.Blockchain, filter, starttime.UnixNano(), endtime.UnixNano())
	}
	res, err := queryInfluxDB(db.influxClient, q)
	if err != nil {
		return retval, err
	}
	if len(res) > 0 && len(res[0].Series) > 0 {
		for _, row := range res[0].Series[0].Values {
			v, o := row[1].(json.Number)
			if o {
				retval, _ = v.Float64()
				return retval, nil
			} else {
				errorString := "error on parsing row 1"
				log.Errorln(errorString)
				return retval, errors.New(errorString)
			}
		}
	} else {
		return retval, errors.New("Error parsing Volume value from Database")
	}
	return retval, nil
}

// SaveTradeInflux stores a trade in influx. Flushed when more than maxPoints in batch.
func (db *DB) SaveTradeInflux(t *dia.Trade) error {
	// Create a point and add to batch
	tags := map[string]string{
		"symbol":               t.Symbol,
		"pair":                 t.Pair,
		"exchange":             t.Source,
		"verified":             strconv.FormatBool(t.VerifiedPair),
		"quotetokenaddress":    t.QuoteToken.Address,
		"basetokenaddress":     t.BaseToken.Address,
		"quotetokenblockchain": t.QuoteToken.Blockchain,
		"basetokenblockchain":  t.BaseToken.Blockchain,
	}
	fields := map[string]interface{}{
		"price":             t.Price,
		"volume":            t.Volume,
		"estimatedUSDPrice": t.EstimatedUSDPrice,
		"foreignTradeID":    t.ForeignTradeID,
	}

	pt, err := clientInfluxdb.NewPoint(influxDbTradesTable, tags, fields, t.Time)
	if err != nil {
		log.Errorln("NewTradeInflux:", err)
	} else {
		db.addPoint(pt)
	}
	return err
}

// GetTradeInflux returns
func (db *DB) GetTradeInflux(asset dia.Asset, exchange string, timestamp time.Time) (*dia.Trade, error) {
	retval := dia.Trade{}
	var q string
	if exchange != "" {
		queryString := "SELECT estimatedUSDPrice,\"exchange\",foreignTradeID,\"pair\",price,\"symbol\",volume FROM %s WHERE quotetokenaddress='%s' and quotetokenblockchain='%s' and echange='%s' and time < %d order by desc limit 1"
		q = fmt.Sprintf(queryString, influxDbTradesTable, asset.Address, asset.Blockchain, exchange, timestamp.UnixNano())
	} else {
		queryString := "SELECT estimatedUSDPrice,\"exchange\",foreignTradeID,\"pair\",price,\"symbol\",volume FROM %s WHERE quotetokenaddress='%s' and quotetokenblockchain='%s' and time < %d order by desc limit 1"
		q = fmt.Sprintf(queryString, influxDbTradesTable, asset.Address, asset.Blockchain, timestamp.UnixNano())
	}

	/// TODO
	res, err := queryInfluxDB(db.influxClient, q)
	if err != nil {
		return &retval, err
	}
	if len(res) > 0 && len(res[0].Series) > 0 {
		for i := 0; i < len(res[0].Series[0].Values); i++ {
			retval.Time, err = time.Parse(time.RFC3339, res[0].Series[0].Values[i][0].(string))
			if err != nil {
				return &retval, err
			}
			retval.EstimatedUSDPrice, err = res[0].Series[0].Values[i][1].(json.Number).Float64()
			if err != nil {
				return &retval, err
			}
			retval.Source = res[0].Series[0].Values[i][2].(string)
			retval.ForeignTradeID = res[0].Series[0].Values[i][3].(string)
			retval.Pair = res[0].Series[0].Values[i][4].(string)
			retval.Price, err = res[0].Series[0].Values[i][5].(json.Number).Float64()
			if err != nil {
				return &retval, err
			}
			retval.Symbol = res[0].Series[0].Values[i][6].(string)
			retval.Volume, err = res[0].Series[0].Values[i][7].(json.Number).Float64()
			if err != nil {
				return &retval, err
			}
		}
	} else {
		return &retval, errors.New("Error parsing Trade from Database")
	}
	return &retval, nil
}

func (db *DB) SaveCVIInflux(cviValue float64, observationTime time.Time) error {
	fields := map[string]interface{}{
		"value": cviValue,
	}
	pt, err := clientInfluxdb.NewPoint(influxDbCVITable, nil, fields, observationTime)
	if err != nil {
		log.Errorln("NewOptionInflux:", err)
	} else {
		db.addPoint(pt)
	}

	err = db.WriteBatchInflux()
	if err != nil {
		log.Errorln("SaveOptionOrderbookDatumInflux", err)
	}

	return err
}

func (db *DB) GetCVIInflux(starttime time.Time, endtime time.Time) ([]dia.CviDataPoint, error) {
	retval := []dia.CviDataPoint{}
	q := fmt.Sprintf("SELECT * FROM %s WHERE time > %d and time < %d", influxDbCVITable, starttime.UnixNano(), endtime.UnixNano())
	res, err := queryInfluxDB(db.influxClient, q)
	if err != nil {
		return retval, err
	}
	if len(res) > 0 && len(res[0].Series) > 0 {
		for i := 0; i < len(res[0].Series[0].Values); i++ {
			currentPoint := dia.CviDataPoint{}
			currentPoint.Timestamp, err = time.Parse(time.RFC3339, res[0].Series[0].Values[i][0].(string))
			if err != nil {
				return retval, err
			}
			currentPoint.Value, err = res[0].Series[0].Values[i][1].(json.Number).Float64()
			if err != nil {
				return retval, err
			}
			retval = append(retval, currentPoint)
		}
	} else {
		return retval, errors.New("Error parsing CVI value from Database")
	}
	return retval, nil
}

func (db *DB) SaveOptionOrderbookDatumInflux(t dia.OptionOrderbookDatum) error {
	tags := map[string]string{"instrumentName": t.InstrumentName}
	fields := map[string]interface{}{
		"askPrice": t.AskPrice,
		"bidPrice": t.BidPrice,
		"askSize":  t.AskSize,
		"bidSize":  t.BidSize,
	}
	pt, err := clientInfluxdb.NewPoint(influxDbOptionsTable, tags, fields, t.ObservationTime)
	if err != nil {
		log.Errorln("NewOptionInflux:", err)
	} else {
		db.addPoint(pt)
	}

	err = db.WriteBatchInflux()
	if err != nil {
		log.Errorln("SaveOptionOrderbookDatumInflux", err)
	}

	return err
}

func (db *DB) GetOptionOrderbookDataInflux(t dia.OptionMeta) (dia.OptionOrderbookDatum, error) {
	retval := dia.OptionOrderbookDatum{}
	q := fmt.Sprintf("SELECT LAST(askPrice), bidPrice, askSize, bidSize, observationTime FROM %s WHERE instrumentName ='%s'", influxDbOptionsTable, t.InstrumentName)
	res, err := queryInfluxDB(db.influxClient, q)
	if err != nil {
		return retval, err
	}
	if len(res) > 0 && len(res[0].Series) > 0 {
		retval.InstrumentName = t.InstrumentName
		retval.ObservationTime, err = time.Parse(time.RFC3339, res[0].Series[0].Values[0][0].(string))
		if err != nil {
			return retval, err
		}
		retval.AskPrice, err = res[0].Series[0].Values[0][1].(json.Number).Float64()
		if err != nil {
			return retval, err
		}
		retval.BidPrice, err = res[0].Series[0].Values[0][2].(json.Number).Float64()
		if err != nil {
			return retval, err
		}
		retval.AskSize, err = res[0].Series[0].Values[0][3].(json.Number).Float64()
		if err != nil {
			return retval, err
		}
		retval.BidSize, err = res[0].Series[0].Values[0][4].(json.Number).Float64()
		if err != nil {
			return retval, err
		}
		return retval, nil
	}
	return retval, nil
}

func (db *DB) SetFarmingPool(pool *FarmingPool) error {
	fields := map[string]interface{}{
		"rate":        pool.Rate,
		"balance":     pool.Balance,
		"blockNumber": pool.BlockNumber,
	}
	inputAssetBytes, err := json.Marshal(pool.InputAsset)
	if err != nil {
		return err
	}
	outputAssetBytes, err := json.Marshal(pool.OutputAsset)
	if err != nil {
		return err
	}
	tags := map[string]string{
		"inputAssets":  string(inputAssetBytes),
		"outputAssets": string(outputAssetBytes),
		"protocol":     pool.ProtocolName,
		"poolID":       pool.PoolID,
	}
	pt, err := clientInfluxdb.NewPoint(influxDbPoolTable, tags, fields, pool.TimeStamp)
	if err != nil {
		log.Errorln("SetPoolInfo:", err)
	} else {
		db.addPoint(pt)
	}

	err = db.WriteBatchInflux()
	if err != nil {
		log.Errorln("SetPoolInfo", err)
	}

	return err
}

// GetFarmingPools returns all farming pool states in the given time range
// time, balance, blocknumber, inputAssets, outputAssets, poolID, protocol, rate
func (db *DB) GetFarmingPools() ([]FarmingPoolType, error) {
	var retval []FarmingPoolType
	// First get all protocols
	qProtocol := fmt.Sprintf("SHOW TAG VALUES FROM %s with key=%s", influxDbPoolTable, "protocol")
	fmt.Println("protocol query: ", qProtocol)
	resProtocols, err := queryInfluxDB(db.influxClient, qProtocol)
	if err != nil {
		return retval, err
	}

	if len(resProtocols) > 0 && len(resProtocols[0].Series) > 0 {
		for i := 0; i < len(resProtocols[0].Series[0].Values); i++ {
			protocolName := resProtocols[0].Series[0].Values[i][1].(string)
			// For each protocol, get available pools by ID
			qPoolIDs := fmt.Sprintf("SHOW TAG VALUES FROM %s with key=%s where protocol='%s'", influxDbPoolTable, "poolID", protocolName)
			resPoolIDs, err := queryInfluxDB(db.influxClient, qPoolIDs)
			if err != nil {
				return retval, err
			}
			if len(resPoolIDs) > 0 && len(resPoolIDs[0].Series) > 0 {
				for k := 0; k < len(resPoolIDs[0].Series[0].Values); k++ {
					poolType := FarmingPoolType{}
					poolType.ProtocolName = protocolName
					poolType.PoolID = resPoolIDs[0].Series[0].Values[k][1].(string)
					// Get input assets of pool
					qAssets := fmt.Sprintf("SHOW TAG VALUES FROM %s with key=%s where protocol='%s' and poolID='%s'", influxDbPoolTable, "inputAssets", protocolName, poolType.PoolID)
					resAssets, err := queryInfluxDB(db.influxClient, qAssets)
					if err != nil {
						return retval, err
					}
					inputAssets := []string{}
					err = json.Unmarshal([]byte(resAssets[0].Series[0].Values[0][1].(string)), &inputAssets)
					if err != nil {
						return retval, err
					}
					poolType.InputAsset = inputAssets

					retval = append(retval, poolType)
				}
			}
		}
	} else {
		return retval, errors.New("Error parsing Defi Lending Rate from Database")
	}
	return retval, nil

}

// GetFarmingPoolData returns all farming pool states in the given time range
// time, balance, blocknumber, inputAssets, outputAssets, poolID, protocol, rate
func (db *DB) GetFarmingPoolData(starttime, endtime time.Time, protocol, poolID string) ([]FarmingPool, error) {
	retval := []FarmingPool{}
	influxQuery := "SELECT balance,blockNumber,\"inputAssets\",\"outputAssets\",\"poolID\",\"protocol\",rate FROM %s WHERE time > %d and time <= %d and protocol = '%s' and poolID='%s' order by desc"
	q := fmt.Sprintf(influxQuery, influxDbPoolTable, starttime.UnixNano(), endtime.UnixNano(), protocol, poolID)
	res, err := queryInfluxDB(db.influxClient, q)
	if err != nil {
		return retval, err
	}
	if len(res) > 0 && len(res[0].Series) > 0 {
		for i := 0; i < len(res[0].Series[0].Values); i++ {
			pool := FarmingPool{}
			pool.TimeStamp, err = time.Parse(time.RFC3339, res[0].Series[0].Values[i][0].(string))
			if err != nil {
				return retval, err
			}
			pool.Balance, err = res[0].Series[0].Values[i][1].(json.Number).Float64()
			if err != nil {
				return retval, err
			}
			pool.BlockNumber, err = res[0].Series[0].Values[i][2].(json.Number).Int64()
			if err != nil {
				return retval, err
			}
			inputAssets := []string{}
			err = json.Unmarshal([]byte(res[0].Series[0].Values[i][3].(string)), &inputAssets)
			if err != nil {
				return retval, err
			}
			pool.InputAsset = inputAssets
			outputAssets := []string{}
			err = json.Unmarshal([]byte(res[0].Series[0].Values[i][4].(string)), &outputAssets)
			if err != nil {
				return retval, err
			}
			pool.OutputAsset = outputAssets
			pool.PoolID = res[0].Series[0].Values[i][5].(string)
			pool.ProtocolName = res[0].Series[0].Values[i][6].(string)
			pool.Rate, err = res[0].Series[0].Values[i][7].(json.Number).Float64()
			if err != nil {
				return retval, err
			}

			retval = append(retval, pool)
		}
	} else {
		return retval, errors.New("Error parsing Defi Lending Rate from Database")
	}
	return retval, nil

}

func (db *DB) SetDefiRateInflux(rate *dia.DefiRate) error {
	fields := map[string]interface{}{
		"lendingRate": rate.LendingRate,
		"borrowRate":  rate.BorrowingRate,
	}
	tags := map[string]string{
		"asset":    rate.Asset,
		"protocol": rate.Protocol,
	}
	pt, err := clientInfluxdb.NewPoint(influxDbDefiRateTable, tags, fields, rate.Timestamp)
	if err != nil {
		log.Errorln("SetDefiRateInflux:", err)
	} else {
		db.addPoint(pt)
	}

	err = db.WriteBatchInflux()
	if err != nil {
		log.Errorln("SetDefiRateInflux", err)
	}

	return err
}

func (db *DB) GetDefiRateInflux(starttime time.Time, endtime time.Time, asset string, protocol string) ([]dia.DefiRate, error) {
	retval := []dia.DefiRate{}
	influxQuery := "SELECT \"asset\",borrowRate,lendingRate,\"protocol\" FROM %s WHERE time > %d and time < %d and asset = '%s' and protocol = '%s'"
	q := fmt.Sprintf(influxQuery, influxDbDefiRateTable, starttime.UnixNano(), endtime.UnixNano(), asset, protocol)
	fmt.Println("influx query: ", q)
	res, err := queryInfluxDB(db.influxClient, q)
	fmt.Println("res, err: ", res, err)
	if err != nil {
		return retval, err
	}
	if len(res) > 0 && len(res[0].Series) > 0 {
		for i := 0; i < len(res[0].Series[0].Values); i++ {
			currentRate := dia.DefiRate{}
			currentRate.Timestamp, err = time.Parse(time.RFC3339, res[0].Series[0].Values[i][0].(string))
			if err != nil {
				return retval, err
			}
			currentRate.Asset = res[0].Series[0].Values[i][1].(string)
			if err != nil {
				return retval, err
			}
			currentRate.BorrowingRate, err = res[0].Series[0].Values[i][2].(json.Number).Float64()
			if err != nil {
				return retval, err
			}
			currentRate.LendingRate, err = res[0].Series[0].Values[i][3].(json.Number).Float64()
			if err != nil {
				return retval, err
			}
			currentRate.Protocol = protocol
			retval = append(retval, currentRate)
		}
	} else {
		return retval, errors.New("Error parsing Defi Lending Rate from Database")
	}
	return retval, nil
}

func (db *DB) SetDefiStateInflux(state *dia.DefiProtocolState) error {
	fields := map[string]interface{}{
		"totalUSD": state.TotalUSD,
		"totalETH": state.TotalETH,
	}
	tags := map[string]string{
		"protocol": state.Protocol.Name,
	}
	pt, err := clientInfluxdb.NewPoint(influxDbDefiStateTable, tags, fields, state.Timestamp)
	if err != nil {
		log.Errorln("SetDefiStateInflux:", err)
	} else {
		db.addPoint(pt)
	}

	err = db.WriteBatchInflux()
	if err != nil {
		log.Errorln("SetDefiStateInflux", err)
	}

	return err
}

func (db *DB) GetDefiStateInflux(starttime time.Time, endtime time.Time, protocol string) (retval []dia.DefiProtocolState, err error) {
	influxQuery := "SELECT totalETH,totalUSD FROM %s WHERE time > %d and time < %d and protocol = '%s'"
	q := fmt.Sprintf(influxQuery, influxDbDefiStateTable, starttime.UnixNano(), endtime.UnixNano(), protocol)
	res, err := queryInfluxDB(db.influxClient, q)
	if err != nil {
		return retval, err
	}
	if len(res) > 0 && len(res[0].Series) > 0 {
		for i := 0; i < len(res[0].Series[0].Values); i++ {
			defiState := dia.DefiProtocolState{}
			defiState.Timestamp, err = time.Parse(time.RFC3339, res[0].Series[0].Values[i][0].(string))
			if err != nil {
				return
			}
			// defiState.Protocol.Name = res[0].Series[0].Values[i][1].(string)
			// if err != nil {
			// 	return
			// }
			defiState.TotalETH, err = res[0].Series[0].Values[i][1].(json.Number).Float64()
			if err != nil {
				return
			}
			defiState.TotalUSD, err = res[0].Series[0].Values[i][2].(json.Number).Float64()
			if err != nil {
				return
			}
			defiState.Protocol, err = db.GetDefiProtocol(protocol)
			if err != nil {
				return
			}
			retval = append(retval, defiState)
		}
	} else {
		err = errors.New("Error parsing Defi Lending Rate from Database")
		return
	}
	return
}

func (db *DB) SaveSupplyInflux(supply *dia.Supply) error {
	fields := map[string]interface{}{
		"supply":            supply.Supply,
		"circulatingsupply": supply.CirculatingSupply,
		"source":            supply.Source,
	}
	tags := map[string]string{
		"symbol":     supply.Asset.Symbol,
		"name":       supply.Asset.Name,
		"address":    supply.Asset.Address,
		"blockchain": supply.Asset.Blockchain,
	}
	pt, err := clientInfluxdb.NewPoint(influxDbSupplyTable, tags, fields, supply.Time)
	if err != nil {
		log.Errorln("NewSupplyInflux:", err)
	} else {
		db.addPoint(pt)
	}

	err = db.WriteBatchInflux()
	if err != nil {
		log.Errorln("SaveSupplyInflux", err)
	}

	return err
}

// GetSupplyInflux returns supply and circulating supply of @asset. Needs asset.Address and asset.Blockchain.
// If no time range is given it returns the latest supply.
func (db *DB) GetSupplyInflux(asset dia.Asset, starttime time.Time, endtime time.Time) ([]dia.Supply, error) {
	retval := []dia.Supply{}
	var q string
	if starttime.IsZero() || endtime.IsZero() {
		queryString := "SELECT supply,circulatingsupply,source,\"name\",\"symbol\" FROM %s WHERE \"address\" = '%s' and \"blockchain\"='%s' ORDER BY time DESC LIMIT 1"
		q = fmt.Sprintf(queryString, influxDbSupplyTable, asset.Address, asset.Blockchain)
	} else {
		queryString := "SELECT supply,circulatingsupply,source,\"name\",\"symbol\" FROM %s WHERE time > %d and time < %d and \"address\" = '%s' and \"blockchain\"='%s'"
		q = fmt.Sprintf(queryString, influxDbSupplyTable, starttime.UnixNano(), endtime.UnixNano(), asset.Address, asset.Blockchain)
	}
	res, err := queryInfluxDB(db.influxClient, q)
	if err != nil {
		return retval, err
	}
	if len(res) > 0 && len(res[0].Series) > 0 {
		for i := 0; i < len(res[0].Series[0].Values); i++ {
			currentSupply := dia.Supply{Asset: asset}
			currentSupply.Time, err = time.Parse(time.RFC3339, res[0].Series[0].Values[i][0].(string))
			if err != nil {
				return retval, err
			}
			currentSupply.Supply, err = res[0].Series[0].Values[i][1].(json.Number).Float64()
			if err != nil {
				return retval, err
			}
			currentSupply.CirculatingSupply, err = res[0].Series[0].Values[i][2].(json.Number).Float64()
			if err != nil {
				return retval, err
			}
			currentSupply.Source = res[0].Series[0].Values[i][3].(string)
			if err != nil {
				return retval, err
			}
			currentSupply.Asset.Name = res[0].Series[0].Values[i][4].(string)
			if err != nil {
				log.Error("error getting symbol name from influx: ", err)
			}
			currentSupply.Asset.Symbol = res[0].Series[0].Values[i][5].(string)
			if err != nil {
				log.Error("error getting symbol name from influx: ", err)
			}
			retval = append(retval, currentSupply)
		}
	} else {
		return retval, errors.New("Error parsing Supply value from Database")
	}
	return retval, nil
}

// SaveFilterInflux stores a filter point in influx.
func (db *DB) SaveFilterInflux(filter string, asset dia.Asset, exchange string, value float64, t time.Time) error {
	// Create a point and add to batch
	tags := map[string]string{
		"filter":     filter,
		"symbol":     asset.Symbol,
		"address":    asset.Address,
		"blockchain": asset.Blockchain,
		"exchange":   exchange,
	}
	fields := map[string]interface{}{
		"value":        value,
		"allExchanges": exchange == "",
	}
	pt, err := clientInfluxdb.NewPoint(influxDbFiltersTable, tags, fields, t)
	if err != nil {
		log.Errorln("newPoint:", err)
	} else {
		db.addPoint(pt)
	}
	return err
}

func (db *DB) setZSETValue(key string, value float64, unixTime int64, maxWindow int64) error {
	if db.redisClient == nil {
		return nil
	}
	member := strconv.FormatFloat(value, 'f', -1, 64) + " " + strconv.FormatInt(unixTime, 10)

	err := db.redisClient.ZAdd(key, redis.Z{
		Score:  float64(unixTime),
		Member: member,
	}).Err()
	log.Debug("SetZSETValue ", key, member, unixTime)
	if err != nil {
		log.Errorf("Error: %v on SetZSETValue %v\n", err, key)
	}
	// purging old values
	err = db.redisClient.ZRemRangeByScore(key, "-inf", "("+strconv.FormatInt(unixTime-maxWindow, 10)).Err()
	if err != nil {
		log.Errorf("Error: %v on SetZSETValue %v\n", err, key)
	}
	if err := db.redisClient.Expire(key, TimeOutRedis).Err(); err != nil {
		log.Error(err)
	} //TODO put two commands together ?
	return err
}

func (db *DB) getZSETValue(key string, atUnixTime int64) (float64, error) {

	result := 0.0
	max := strconv.FormatInt(atUnixTime, 10)
	vals, err := db.redisClient.ZRangeByScoreWithScores(key, redis.ZRangeBy{
		Min: "-inf",
		Max: max,
	}).Result()
	log.Debug(key, "vals: %v on getZSETValue maxScore: %v", vals, max)
	if err == nil {
		if len(vals) > 0 {
			fmt.Sscanf(vals[len(vals)-1].Member.(string), "%f", &result)
			log.Debugf("returned value: %v", result)
		} else {
			err = errors.New("getZSETValue no value found")
		}
	}
	return result, err
}

/*
func (db *DB) getZSETSum(key string) (*float64, error) {

	log.Debugf("getZSETSum: %v \n", key)

	vals, err := db.redisClient.ZRange(key, 0, -1).Result()
	if err != nil {
		log.Errorf("Error: %v on getZSETSum %v\n", err, key)
		return nil, err
	} else {
		result := 0.0
		for _, v := range vals {
			f := 0.0
			fmt.Sscanf(v, "%f", &f)
			result += f
		}
		return &result, err
	}
}
*/

func (db *DB) getZSETLastValue(key string) (float64, int64, error) {
	value := 0.0
	var unixTime int64
	vals, err := db.redisClient.ZRange(key, -1, -1).Result()
	log.Debug(key, "on getZSETLastValue:", vals)
	if err == nil {
		if len(vals) == 1 {
			fmt.Sscanf(vals[0], "%f %d", &value, &unixTime)
			log.Debugf("returned value: %v", value)
		} else {
			err = errors.New("getZSETLastValue no value found")
			log.Errorln("Error: on getZSETLastValue", err, key)
		}
	}
	return value, unixTime, err
}<|MERGE_RESOLUTION|>--- conflicted
+++ resolved
@@ -147,7 +147,6 @@
 }
 
 const (
-<<<<<<< HEAD
 	influxDbName                         = "dia"
 	influxDbTradesTable                  = "trades"
 	influxDbFiltersTable                 = "filters"
@@ -156,15 +155,6 @@
 	influxDbCVITable                     = "cvi"
 	influxDbSupplyTable                  = "supplies"
 	influxDbSupplyTableOld               = "supply"
-=======
-	influxDbName         = "dia"
-	influxDbTradesTable  = "trades"
-	influxDbFiltersTable = "filters"
-	influxDbOptionsTable = "options"
-	influxDbCVITable     = "cvi"
-	influxDbSupplyTable  = "supplies"
-	//	influxDbSupplyTableOld               = "supply"
->>>>>>> 706fbdf6
 	influxDbDefiRateTable                = "defiRate"
 	influxDbDefiStateTable               = "defiState"
 	influxDbPoolTable                    = "defiPools"
