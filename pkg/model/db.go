package models

import (
	"encoding/json"
	"errors"
	"fmt"
	"github.com/diadata-org/diadata/pkg/dia/helpers/db"
	"strconv"
	"time"

	"github.com/diadata-org/diadata/pkg/dia"
	"github.com/go-redis/redis"
	clientInfluxdb "github.com/influxdata/influxdb1-client/v2"
)

type Datastore interface {
	GetVolume(asset dia.Asset) (*float64, error)

	// Deprecating
	SetPriceUSD(symbol string, price float64) error
	SetPriceEUR(symbol string, price float64) error
	GetPriceUSD(symbol string) (float64, error)
	GetQuotation(symbol string) (*Quotation, error)
	SetQuotation(quotation *Quotation) error
	SetQuotationEUR(quotation *Quotation) error
	SetBatchFiatPriceInflux(fqs []*FiatQuotation) error
	SetSingleFiatPriceRedis(fiatQuotation *FiatQuotation) error

	GetLatestSupply(string) (*dia.Supply, error)
	GetSupply(string, time.Time, time.Time) ([]dia.Supply, error)
	SetSupply(supply *dia.Supply) error
	GetSupplyInflux(dia.Asset, time.Time, time.Time) ([]dia.Supply, error)
	// Deprecating: GetPairs(exchange string) ([]dia.ExchangePair, error)
	GetSymbols(exchange string) ([]string, error)
	// Deprecating: GetExchangesForSymbol(symbol string) ([]string, error)
	// Deprecating: GetSymbolExchangeDetails(symbol string, exchange string) (*SymbolExchangeDetails, error)
	GetLastTradeTimeForExchange(asset dia.Asset, exchange string) (*time.Time, error)
	SetLastTradeTimeForExchange(asset dia.Asset, exchange string, t time.Time) error
	SaveTradeInflux(t *dia.Trade) error
	GetTradeInflux(dia.Asset, string, time.Time) (*dia.Trade, error)
	SaveFilterInflux(filter string, asset dia.Asset, exchange string, value float64, t time.Time) error
	GetLastTrades(asset dia.Asset, exchange string, maxTrades int) ([]dia.Trade, error)
	GetAllTrades(t time.Time, maxTrades int) ([]dia.Trade, error)
	Flush() error
	GetFilterPoints(filter string, exchange string, symbol string, scale string, starttime time.Time, endtime time.Time) (*Points, error)
	SetFilter(filterName string, asset dia.Asset, exchange string, value float64, t time.Time) error
	GetLastPriceBefore(asset dia.Asset, filter string, exchange string, timestamp time.Time) (Price, error)
	SetAvailablePairs(exchange string, pairs []dia.ExchangePair) error
	GetAvailablePairs(exchange string) ([]dia.ExchangePair, error)
	SetCurrencyChange(cc *Change) error
	GetCurrencyChange() (*Change, error)

	GetExchanges() []string
	SetOptionMeta(optionMeta *dia.OptionMeta) error
	GetOptionMeta(baseCurrency string) ([]dia.OptionMeta, error)
	SaveCVIInflux(float64, time.Time) error
<<<<<<< HEAD
	GetCVIInflux(time.Time, time.Time) ([]dia.CviDataPoint, error)
	GetVolumeInflux(dia.Asset, time.Time, time.Time) (float64, error)
=======
	GetCVIInflux(time.Time, time.Time, string) ([]dia.CviDataPoint, error)
	GetSupplyInflux(string, time.Time, time.Time) ([]dia.Supply, error)
	GetVolumeInflux(string, time.Time, time.Time) (float64, error)
>>>>>>> 04c96b8d
	// Get24Volume(symbol string, exchange string) (float64, error)
	// Get24VolumeExchange(exchange string) (float64, error)
	Sum24HoursInflux(asset dia.Asset, exchange string, filter string) (*float64, error)
	Sum24HoursExchange(exchange string) (float64, error)

	// New Asset pricing methods: 23/02/2021
	SetAssetPriceUSD(asset dia.Asset, price float64, timestamp time.Time) error
	GetAssetPriceUSD(asset dia.Asset) (float64, error)
	SetAssetQuotation(quotation *AssetQuotation) error
	GetAssetQuotation(asset dia.Asset) (*AssetQuotation, error)
	AddAssetQuotationsToBatch(quotations []*AssetQuotation) error
	SetAssetQuotationCache(quotation *AssetQuotation) (bool, error)
	GetAssetQuotationCache(asset dia.Asset) (*AssetQuotation, error)
	GetAssetPriceUSDCache(asset dia.Asset) (price float64, err error)
	GetTopAsset(symbol string, relDB *RelDB) (dia.Asset, error)

	// Market Measures
	GetAssetsMarketCap(asset dia.Asset) (float64, error)

	// Interest rates' methods
	SetInterestRate(ir *InterestRate) error
	GetInterestRate(symbol, date string) (*InterestRate, error)
	GetInterestRateRange(symbol, dateInit, dateFinal string) ([]*InterestRate, error)
	GetRatesMeta() (RatesMeta []InterestRateMeta, err error)
	GetCompoundedIndex(symbol string, date time.Time, daysPerYear int, rounding int) (*InterestRate, error)
	GetCompoundedIndexRange(symbol string, dateInit, dateFinal time.Time, daysPerYear int, rounding int) ([]*InterestRate, error)
	GetCompoundedAvg(symbol string, date time.Time, calDays, daysPerYear int, rounding int) (*InterestRate, error)
	GetCompoundedAvgRange(symbol string, dateInit, dateFinal time.Time, calDays, daysPerYear int, rounding int) ([]*InterestRate, error)
	GetCompoundedAvgDIARange(symbol string, dateInit, dateFinal time.Time, calDays, daysPerYear int, rounding int) ([]*InterestRate, error)

	// Pool  methods
	SetFarmingPool(pr *FarmingPool) error
	GetFarmingPoolData(starttime, endtime time.Time, protocol, poolID string) ([]FarmingPool, error)
	GetFarmingPools() ([]FarmingPoolType, error)

	// Itin methods
	SetItinData(token dia.ItinToken) error
	GetItinBySymbol(symbol string) (dia.ItinToken, error)

	// Defi rates
	SetDefiProtocol(dia.DefiProtocol) error
	GetDefiProtocol(string) (dia.DefiProtocol, error)
	GetDefiProtocols() ([]dia.DefiProtocol, error)

	GetDefiRateInflux(time.Time, time.Time, string, string) ([]dia.DefiRate, error)
	SetDefiRateInflux(rate *dia.DefiRate) error

	GetDefiStateInflux(time.Time, time.Time, string) ([]dia.DefiProtocolState, error)
	SetDefiStateInflux(state *dia.DefiProtocolState) error

	// Foreign quotation methods
	SaveForeignQuotationInflux(fq ForeignQuotation) error
	GetForeignQuotationInflux(symbol, source string, timestamp time.Time) (ForeignQuotation, error)
	GetForeignPriceYesterday(symbol, source string) (float64, error)
	GetForeignSymbolsInflux(source string) (symbols []SymbolShort, err error)

	// Gold token methods
	GetPaxgQuotationOunces() (*Quotation, error)
	GetPaxgQuotationGrams() (*Quotation, error)
	// Crypto Index methods
	GetCryptoIndex(time.Time, time.Time, string) ([]CryptoIndex, error)
	SetCryptoIndex(index *CryptoIndex) error
	GetCryptoIndexConstituents(time.Time, time.Time, dia.Asset, string) ([]CryptoIndexConstituent, error)
	SetCryptoIndexConstituent(*CryptoIndexConstituent, dia.Asset) error
	GetCryptoIndexConstituentPrice(symbol string, date time.Time) (float64, error)
	GetIndexPrice(asset dia.Asset, time time.Time) (*dia.Trade, error)
	// Token methods
	// SaveTokenDetailInflux(tk Token) error
	// GetTokenDetailInflux(symbol, source string, timestamp time.Time) (Token, error)
	// GetCurentTotalSupply(symbol, source string) (float64, error)

	// Github methods
	SetCommit(commit GithubCommit) error
	GetCommitByDate(user, repository string, date time.Time) (GithubCommit, error)
	GetCommitByHash(user, repository, hash string) (GithubCommit, error)
	GetLatestCommit(user, repository string) (GithubCommit, error)
}

const (
	influxMaxPointsInBatch = 5000
	// timeOutRedisOneBlock   = 60 * 3 * time.Second
)

type DB struct {
	redisClient         *redis.Client
	influxClient        clientInfluxdb.Client
	influxBatchPoints   clientInfluxdb.BatchPoints
	influxPointsInBatch int
}

const (
<<<<<<< HEAD
	influxDbName                = "dia"
	influxDbTradesTable         = "trades"
	influxDbFiltersTable        = "filters"
	influxDbFiatQuotationsTable = "fiat"
	influxDbOptionsTable        = "options"
	influxDbCVITable            = "cvi"
	influxDbSupplyTable         = "supplies"
	// influxDbSupplyTableOld               = "supply"
=======
	influxDbName                         = "dia"
	influxDbTradesTable                  = "trades"
	influxDbFiltersTable                 = "filters"
	influxDbOptionsTable                 = "options"
	influxDbCVITable                     = "cvi"
	influxDbETHCVITable                  = "cviETH"
	influxDbSupplyTable                  = "supplies"
	influxDbSupplyTableOld               = "supply"
>>>>>>> 04c96b8d
	influxDbDefiRateTable                = "defiRate"
	influxDbDefiStateTable               = "defiState"
	influxDbPoolTable                    = "defiPools"
	influxDbCryptoIndexTable             = "cryptoindex"
	influxDbCryptoIndexConstituentsTable = "cryptoindexconstituents"
	influxDbGithubCommitTable            = "githubcommits"
	influxDBAssetQuotationsTable         = "assetQuotations"
)

// queryInfluxDB convenience function to query the database
func queryInfluxDB(clnt clientInfluxdb.Client, cmd string) (res []clientInfluxdb.Result, err error) {
	q := clientInfluxdb.Query{
		Command:  cmd,
		Database: influxDbName,
	}
	if response, err := clnt.Query(q); err == nil {
		if response.Error() != nil {
			return res, response.Error()
		}
		res = response.Results
	} else {
		return res, err
	}
	return res, nil
}

func NewDataStore() (*DB, error) {
	return NewDataStoreWithOptions(true, true)
}
func NewInfluxDataStore() (*DB, error) {
	return NewDataStoreWithOptions(false, true)
}

func NewRedisDataStore() (*DB, error) {
	return NewDataStoreWithOptions(true, false)
}

func NewDataStoreWithoutInflux() (*DB, error) {
	return NewDataStoreWithOptions(true, false)
}

func NewDataStoreWithoutRedis() (*DB, error) {
	return NewDataStoreWithOptions(false, true)
}

func NewDataStoreWithOptions(withRedis bool, withInflux bool) (*DB, error) {
	var influxClient clientInfluxdb.Client
	var influxBatchPoints clientInfluxdb.BatchPoints
	var redisClient *redis.Client

	if withRedis {
		redisClient = db.GetRedisClient()
	}
	if withInflux {
		var err error
		influxClient = db.GetInfluxClient()
		influxBatchPoints = createBatchInflux()
		_, err = queryInfluxDB(influxClient, fmt.Sprintf("CREATE DATABASE %s", influxDbName))
		if err != nil {
			log.Errorln("queryInfluxDB CREATE DATABASE", err)
		}
	}
	return &DB{redisClient, influxClient, influxBatchPoints, 0}, nil
}

func createBatchInflux() clientInfluxdb.BatchPoints {
	bp, err := clientInfluxdb.NewBatchPoints(clientInfluxdb.BatchPointsConfig{
		Database:  influxDbName,
		Precision: "s",
	})
	if err != nil {
		log.Errorln("NewBatchPoints", err)
	}
	return bp
}

func (db *DB) Flush() error {
	var err error
	if db.influxBatchPoints != nil {
		err = db.WriteBatchInflux()
	}
	return err
}

func getKey(filter string, asset dia.Asset, exchange string) string {
	key := filter + "_" + asset.Blockchain + "_" + asset.Address
	if exchange != "" {
		key = key + "_" + exchange
	}
	return key
}

func getKeyFilterZSET(key string) string {
	return "dia_" + key + "_ZSET"
}

func getKeyFilterSymbolAndExchangeZSET(filter string, asset dia.Asset, exchange string) string {
	if exchange == "" {
		return "dia_" + filter + "_" + asset.Blockchain + "_" + asset.Address + "_ZSET"
	} else {
		return "dia_" + filter + "_" + asset.Blockchain + "_" + asset.Address + "_ZSET"
	}
}

func (db *DB) WriteBatchInflux() error {
	err := db.influxClient.Write(db.influxBatchPoints)
	if err != nil {
		log.Errorln("WriteBatchInflux", err)
		db.influxBatchPoints = createBatchInflux()
	} else {
		db.influxPointsInBatch = 0
	}
	return err
}

func (db *DB) addPoint(pt *clientInfluxdb.Point) {
	db.influxBatchPoints.AddPoint(pt)
	db.influxPointsInBatch++
	if db.influxPointsInBatch >= influxMaxPointsInBatch {
		log.Debug("AddPoint forcing write Bash")
		err := db.WriteBatchInflux()
		if err != nil {
			log.Error("add point to influx batch: ", err)
		}
	}
}

// // Get24Volume returns the volume in USD traded in the last 24 hours corresponding to quote token
// // @symbol on exchange @exchange. It uses trades' volumes without filtering.
// func (db *DB) Get24Volume(symbol string, exchange string) (float64, error) {
// 	q := fmt.Sprintf("SELECT estimatedUSDPrice, volume FROM %s WHERE symbol='%s' and exchange='%s' and time > now() - 1d", influxDbTradesTable, symbol, exchange)
// 	res, err := queryInfluxDB(db.influxClient, q)
// 	if err != nil {
// 		log.Errorf("Get24HoursVolume for %s on %s: %v \n", symbol, exchange, err)
// 		return float64(0), err
// 	}
// 	var VolumeUSD float64
// 	if len(res) > 0 && len(res[0].Series) > 0 {
// 		for _, row := range res[0].Series[0].Values {
// 			USDPrice, err := strconv.ParseFloat(row[1].(string), 64)
// 			if err != nil {
// 				return float64(0), err
// 			}
// 			volume, err := strconv.ParseFloat(row[2].(string), 64)
// 			if err != nil {
// 				return 0, err
// 			}
// 			VolumeUSD += math.Abs(volume) * USDPrice
// 		}
// 		return VolumeUSD, nil
// 	}
// 	return float64(0), errors.New("no trades")
// }

// // Get24VolumeExchange returns the trade volume in USD traded on exchange @exchange.
// // Uses trades' volumes without filtering.
// func (db *DB) Get24VolumeExchange(exchange string) (float64, error) {
// 	allSymbols := db.GetSymbolsByExchange(exchange)
// 	var TVL float64
// 	for _, symbol := range allSymbols {
// 		volumeUSD, err := db.Get24Volume(symbol, exchange)
// 		if err != nil {
// 			log.Errorf("Error getting 24h trade volume of %s: %v \n", symbol, err)
// 			continue
// 		}
// 		TVL += volumeUSD
// 	}
// 	return TVL, nil
// }

/*
select sum(value) from filters where filter='VOL120' and time > now() - 10m
select * from filters where  symbol='BTC' and filter='VOL120' and time > now() - 2m
select sum(value) from filters where  symbol='BTC' and filter='VOL120' and time > now()- 2m
*/

// Sum24HoursInflux returns the 24h  volume of @asset on @exchange using the filter @filter.
func (db *DB) Sum24HoursInflux(asset dia.Asset, exchange string, filter string) (*float64, error) {
	queryString := "SELECT SUM(value) FROM %s WHERE address='%s' and blockchain='%s' and exchange='%s' and filter='%s' and time > now() - 1d"
	q := fmt.Sprintf(queryString, influxDbFiltersTable, asset.Address, asset.Blockchain, exchange, filter)
	var errorString string
	res, err := queryInfluxDB(db.influxClient, q)
	if err != nil {
		log.Errorln("Sum24HoursInflux ", err)
		return nil, err
	}

	if len(res) > 0 && len(res[0].Series) > 0 {

		var result float64
		v, o := res[0].Series[0].Values[0][1].(json.Number)
		if o {
			result, err = v.Float64()
			if err != nil {
				log.Error(err)
				return nil, err
			}
			return &result, nil
		}
		errorString = "error on parsing row 1"
		log.Errorln(errorString)
		return nil, errors.New(errorString)

	} else {
		errorString = "empty response in Sum24HoursInflux"
		log.Errorln(errorString)
		return nil, errors.New(errorString)
	}

}

// Sum24HoursExchange returns 24h trade volumes summed up for all assets on @exchange,
// using VOL120 filtered data from influx.
// TO DO: Rewrite for assets
func (db *DB) Sum24HoursExchange(exchange string) (float64, error) {
	// allSymbols := db.GetSymbolsByExchange(exchange)
	// filter := "VOL120"
	// var TVL float64
	// for _, symbol := range allSymbols {
	// 	volumeUSD, err := db.Sum24HoursInflux(symbol, exchange, filter)
	// 	if err != nil {
	// 		log.Errorf("Error getting 24h trade volume of %s: %v \n", symbol, err)
	// 		continue
	// 	}
	// 	TVL += *volumeUSD
	// }
	var TVL float64
	return TVL, nil

}

// GetVolumeInflux returns the trade volume of @asset in the time range @starttime - @endtime.
// It uses the VOL filter from the filter services.
func (db *DB) GetVolumeInflux(asset dia.Asset, starttime time.Time, endtime time.Time) (float64, error) {
	var retval float64
	var q string
	filter := "VOL120"
	if starttime.IsZero() || endtime.IsZero() {
		queryString := "SELECT SUM(value) FROM %s WHERE address='%s' and blockchain='%s' and filter='%s' and time > now() - 1d"
		q = fmt.Sprintf(queryString, influxDbFiltersTable, asset.Address, asset.Blockchain, filter)
	} else {
		queryString := "SELECT SUM(value) FROM %s WHERE address='%s' and blockchain='%s' and filter='%s' and time > %d and time < %d"
		q = fmt.Sprintf(queryString, influxDbFiltersTable, asset.Address, asset.Blockchain, filter, starttime.UnixNano(), endtime.UnixNano())
	}
	res, err := queryInfluxDB(db.influxClient, q)
	if err != nil {
		return retval, err
	}
	if len(res) > 0 && len(res[0].Series) > 0 {
		for _, row := range res[0].Series[0].Values {
			v, o := row[1].(json.Number)
			if o {
				retval, _ = v.Float64()
				return retval, nil
			} else {
				errorString := "error on parsing row 1"
				log.Errorln(errorString)
				return retval, errors.New(errorString)
			}
		}
	} else {
		return retval, errors.New("parsing volume value from database")
	}
	return retval, nil
}

// SaveTradeInflux stores a trade in influx. Flushed when more than maxPoints in batch.
func (db *DB) SaveTradeInflux(t *dia.Trade) error {
	// Create a point and add to batch
	tags := map[string]string{
		"symbol":               t.Symbol,
		"pair":                 t.Pair,
		"exchange":             t.Source,
		"verified":             strconv.FormatBool(t.VerifiedPair),
		"quotetokenaddress":    t.QuoteToken.Address,
		"basetokenaddress":     t.BaseToken.Address,
		"quotetokenblockchain": t.QuoteToken.Blockchain,
		"basetokenblockchain":  t.BaseToken.Blockchain,
	}
	fields := map[string]interface{}{
		"price":             t.Price,
		"volume":            t.Volume,
		"estimatedUSDPrice": t.EstimatedUSDPrice,
		"foreignTradeID":    t.ForeignTradeID,
	}

	pt, err := clientInfluxdb.NewPoint(influxDbTradesTable, tags, fields, t.Time)
	if err != nil {
		log.Errorln("NewTradeInflux:", err)
	} else {
		db.addPoint(pt)
	}
	return err
}

// GetTradeInflux returns
func (db *DB) GetTradeInflux(asset dia.Asset, exchange string, timestamp time.Time) (*dia.Trade, error) {
	retval := dia.Trade{}
	var q string
	if exchange != "" {
		queryString := "SELECT estimatedUSDPrice,\"exchange\",foreignTradeID,\"pair\",price,\"symbol\",volume FROM %s WHERE quotetokenaddress='%s' and quotetokenblockchain='%s' and echange='%s' and time < %d order by desc limit 1"
		q = fmt.Sprintf(queryString, influxDbTradesTable, asset.Address, asset.Blockchain, exchange, timestamp.UnixNano())
	} else {
		queryString := "SELECT estimatedUSDPrice,\"exchange\",foreignTradeID,\"pair\",price,\"symbol\",volume FROM %s WHERE quotetokenaddress='%s' and quotetokenblockchain='%s' and time < %d order by desc limit 1"
		q = fmt.Sprintf(queryString, influxDbTradesTable, asset.Address, asset.Blockchain, timestamp.UnixNano())
	}

	/// TODO
	res, err := queryInfluxDB(db.influxClient, q)
	if err != nil {
		return &retval, err
	}
	if len(res) > 0 && len(res[0].Series) > 0 {
		for i := 0; i < len(res[0].Series[0].Values); i++ {
			retval.Time, err = time.Parse(time.RFC3339, res[0].Series[0].Values[i][0].(string))
			if err != nil {
				return &retval, err
			}
			retval.EstimatedUSDPrice, err = res[0].Series[0].Values[i][1].(json.Number).Float64()
			if err != nil {
				return &retval, err
			}
			retval.Source = res[0].Series[0].Values[i][2].(string)
			retval.ForeignTradeID = res[0].Series[0].Values[i][3].(string)
			retval.Pair = res[0].Series[0].Values[i][4].(string)
			retval.Price, err = res[0].Series[0].Values[i][5].(json.Number).Float64()
			if err != nil {
				return &retval, err
			}
			retval.Symbol = res[0].Series[0].Values[i][6].(string)
			retval.Volume, err = res[0].Series[0].Values[i][7].(json.Number).Float64()
			if err != nil {
				return &retval, err
			}
		}
	} else {
		return &retval, errors.New("parsing trade from database")
	}
	return &retval, nil
}

func (db *DB) SaveCVIInflux(cviValue float64, observationTime time.Time) error {
	fields := map[string]interface{}{
		"value": cviValue,
	}
	pt, err := clientInfluxdb.NewPoint(influxDbCVITable, nil, fields, observationTime)
	if err != nil {
		log.Errorln("NewOptionInflux:", err)
	} else {
		db.addPoint(pt)
	}

	err = db.WriteBatchInflux()
	if err != nil {
		log.Errorln("SaveOptionOrderbookDatumInflux", err)
	}

	return err
}

func (db *DB) SaveETHCVIInflux(cviValue float64, observationTime time.Time) error {
	fields := map[string]interface{}{
		"value": cviValue,
	}
	pt, err := clientInfluxdb.NewPoint(influxDbETHCVITable, nil, fields, observationTime)
	if err != nil {
		log.Errorln("NewOptionInflux:", err)
	} else {
		db.addPoint(pt)
	}

	err = db.WriteBatchInflux()
	if err != nil {
		log.Errorln("SaveOptionOrderbookDatumInflux", err)
	}

	return err
}

func (db *DB) GetCVIInflux(starttime time.Time, endtime time.Time, symbol string) ([]dia.CviDataPoint, error) {
	retval := []dia.CviDataPoint{}
	var q string
	if symbol == "ETH" {
		q = fmt.Sprintf("SELECT * FROM %s WHERE time > %d and time < %d", influxDbETHCVITable, starttime.UnixNano(), endtime.UnixNano())

	} else {
		q = fmt.Sprintf("SELECT * FROM %s WHERE time > %d and time < %d", influxDbCVITable, starttime.UnixNano(), endtime.UnixNano())
	}

	res, err := queryInfluxDB(db.influxClient, q)
	if err != nil {
		return retval, err
	}
	if len(res) > 0 && len(res[0].Series) > 0 {
		for i := 0; i < len(res[0].Series[0].Values); i++ {
			currentPoint := dia.CviDataPoint{}
			currentPoint.Timestamp, err = time.Parse(time.RFC3339, res[0].Series[0].Values[i][0].(string))
			if err != nil {
				return retval, err
			}
			currentPoint.Value, err = res[0].Series[0].Values[i][1].(json.Number).Float64()
			if err != nil {
				return retval, err
			}
			retval = append(retval, currentPoint)
		}
	} else {
		return retval, errors.New("parsing CVI value from database")
	}
	return retval, nil
}

func (db *DB) SaveOptionOrderbookDatumInflux(t dia.OptionOrderbookDatum) error {
	tags := map[string]string{"instrumentName": t.InstrumentName}
	fields := map[string]interface{}{
		"askPrice": t.AskPrice,
		"bidPrice": t.BidPrice,
		"askSize":  t.AskSize,
		"bidSize":  t.BidSize,
	}
	pt, err := clientInfluxdb.NewPoint(influxDbOptionsTable, tags, fields, t.ObservationTime)
	if err != nil {
		log.Errorln("NewOptionInflux:", err)
	} else {
		db.addPoint(pt)
	}

	err = db.WriteBatchInflux()
	if err != nil {
		log.Errorln("SaveOptionOrderbookDatumInflux", err)
	}

	return err
}

func (db *DB) GetOptionOrderbookDataInflux(t dia.OptionMeta) (dia.OptionOrderbookDatum, error) {
	retval := dia.OptionOrderbookDatum{}
	q := fmt.Sprintf("SELECT LAST(askPrice), bidPrice, askSize, bidSize, observationTime FROM %s WHERE instrumentName ='%s'", influxDbOptionsTable, t.InstrumentName)
	res, err := queryInfluxDB(db.influxClient, q)

	if err != nil {
		return retval, err
	}
	if len(res) > 0 && len(res[0].Series) > 0 {
		retval.InstrumentName = t.InstrumentName
		retval.ObservationTime, err = time.Parse(time.RFC3339, res[0].Series[0].Values[0][0].(string))
		if err != nil {
			return retval, err
		}
		retval.AskPrice, err = res[0].Series[0].Values[0][1].(json.Number).Float64()
		if err != nil {
			return retval, err
		}
		retval.BidPrice, err = res[0].Series[0].Values[0][2].(json.Number).Float64()
		if err != nil {
			return retval, err
		}
		retval.AskSize, err = res[0].Series[0].Values[0][3].(json.Number).Float64()
		if err != nil {
			return retval, err
		}
		retval.BidSize, err = res[0].Series[0].Values[0][4].(json.Number).Float64()
		if err != nil {
			return retval, err
		}
		return retval, nil
	}
	return retval, nil
}

func (db *DB) SetFarmingPool(pool *FarmingPool) error {
	fields := map[string]interface{}{
		"rate":        pool.Rate,
		"balance":     pool.Balance,
		"blockNumber": pool.BlockNumber,
	}
	inputAssetBytes, err := json.Marshal(pool.InputAsset)
	if err != nil {
		return err
	}
	outputAssetBytes, err := json.Marshal(pool.OutputAsset)
	if err != nil {
		return err
	}
	tags := map[string]string{
		"inputAssets":  string(inputAssetBytes),
		"outputAssets": string(outputAssetBytes),
		"protocol":     pool.ProtocolName,
		"poolID":       pool.PoolID,
	}
	pt, err := clientInfluxdb.NewPoint(influxDbPoolTable, tags, fields, pool.TimeStamp)
	if err != nil {
		log.Errorln("SetPoolInfo:", err)
	} else {
		db.addPoint(pt)
	}

	err = db.WriteBatchInflux()
	if err != nil {
		log.Errorln("SetPoolInfo", err)
	}

	return err
}

// GetFarmingPools returns all farming pool states in the given time range
// time, balance, blocknumber, inputAssets, outputAssets, poolID, protocol, rate
func (db *DB) GetFarmingPools() ([]FarmingPoolType, error) {
	var retval []FarmingPoolType
	// First get all protocols
	qProtocol := fmt.Sprintf("SHOW TAG VALUES FROM %s with key=%s", influxDbPoolTable, "protocol")
	fmt.Println("protocol query: ", qProtocol)
	resProtocols, err := queryInfluxDB(db.influxClient, qProtocol)
	if err != nil {
		return retval, err
	}

	if len(resProtocols) > 0 && len(resProtocols[0].Series) > 0 {
		for i := 0; i < len(resProtocols[0].Series[0].Values); i++ {
			protocolName := resProtocols[0].Series[0].Values[i][1].(string)
			// For each protocol, get available pools by ID
			qPoolIDs := fmt.Sprintf("SHOW TAG VALUES FROM %s with key=%s where protocol='%s'", influxDbPoolTable, "poolID", protocolName)
			resPoolIDs, err := queryInfluxDB(db.influxClient, qPoolIDs)
			if err != nil {
				return retval, err
			}
			if len(resPoolIDs) > 0 && len(resPoolIDs[0].Series) > 0 {
				for k := 0; k < len(resPoolIDs[0].Series[0].Values); k++ {
					poolType := FarmingPoolType{}
					poolType.ProtocolName = protocolName
					poolType.PoolID = resPoolIDs[0].Series[0].Values[k][1].(string)
					// Get input assets of pool
					qAssets := fmt.Sprintf("SHOW TAG VALUES FROM %s with key=%s where protocol='%s' and poolID='%s'", influxDbPoolTable, "inputAssets", protocolName, poolType.PoolID)
					resAssets, err := queryInfluxDB(db.influxClient, qAssets)
					if err != nil {
						return retval, err
					}
					inputAssets := []string{}
					err = json.Unmarshal([]byte(resAssets[0].Series[0].Values[0][1].(string)), &inputAssets)
					if err != nil {
						return retval, err
					}
					poolType.InputAsset = inputAssets

					retval = append(retval, poolType)
				}
			}
		}
	} else {
		return retval, errors.New("parsing farming pool from Database")
	}
	return retval, nil

}

// GetFarmingPoolData returns all farming pool states in the given time range
// time, balance, blocknumber, inputAssets, outputAssets, poolID, protocol, rate
func (db *DB) GetFarmingPoolData(starttime, endtime time.Time, protocol, poolID string) ([]FarmingPool, error) {
	retval := []FarmingPool{}
	influxQuery := "SELECT balance,blockNumber,\"inputAssets\",\"outputAssets\",\"poolID\",\"protocol\",rate FROM %s WHERE time > %d and time <= %d and protocol = '%s' and poolID='%s' order by desc"
	q := fmt.Sprintf(influxQuery, influxDbPoolTable, starttime.UnixNano(), endtime.UnixNano(), protocol, poolID)
	res, err := queryInfluxDB(db.influxClient, q)
	if err != nil {
		return retval, err
	}
	if len(res) > 0 && len(res[0].Series) > 0 {
		for i := 0; i < len(res[0].Series[0].Values); i++ {
			pool := FarmingPool{}
			pool.TimeStamp, err = time.Parse(time.RFC3339, res[0].Series[0].Values[i][0].(string))
			if err != nil {
				return retval, err
			}
			pool.Balance, err = res[0].Series[0].Values[i][1].(json.Number).Float64()
			if err != nil {
				return retval, err
			}
			pool.BlockNumber, err = res[0].Series[0].Values[i][2].(json.Number).Int64()
			if err != nil {
				return retval, err
			}
			inputAssets := []string{}
			err = json.Unmarshal([]byte(res[0].Series[0].Values[i][3].(string)), &inputAssets)
			if err != nil {
				return retval, err
			}
			pool.InputAsset = inputAssets
			outputAssets := []string{}
			err = json.Unmarshal([]byte(res[0].Series[0].Values[i][4].(string)), &outputAssets)
			if err != nil {
				return retval, err
			}
			pool.OutputAsset = outputAssets
			pool.PoolID = res[0].Series[0].Values[i][5].(string)
			pool.ProtocolName = res[0].Series[0].Values[i][6].(string)
			pool.Rate, err = res[0].Series[0].Values[i][7].(json.Number).Float64()
			if err != nil {
				return retval, err
			}

			retval = append(retval, pool)
		}
	} else {
		return retval, errors.New("parsing farming pool from database")
	}
	return retval, nil

}

func (db *DB) SetDefiRateInflux(rate *dia.DefiRate) error {
	fields := map[string]interface{}{
		"lendingRate": rate.LendingRate,
		"borrowRate":  rate.BorrowingRate,
	}
	tags := map[string]string{
		"asset":    rate.Asset,
		"protocol": rate.Protocol,
	}
	pt, err := clientInfluxdb.NewPoint(influxDbDefiRateTable, tags, fields, rate.Timestamp)
	if err != nil {
		log.Errorln("SetDefiRateInflux:", err)
	} else {
		db.addPoint(pt)
	}

	err = db.WriteBatchInflux()
	if err != nil {
		log.Errorln("SetDefiRateInflux", err)
	}

	return err
}

func (db *DB) GetDefiRateInflux(starttime time.Time, endtime time.Time, asset string, protocol string) ([]dia.DefiRate, error) {
	retval := []dia.DefiRate{}
	influxQuery := "SELECT \"asset\",borrowRate,lendingRate,\"protocol\" FROM %s WHERE time > %d and time < %d and asset = '%s' and protocol = '%s'"
	q := fmt.Sprintf(influxQuery, influxDbDefiRateTable, starttime.UnixNano(), endtime.UnixNano(), asset, protocol)
	fmt.Println("influx query: ", q)
	res, err := queryInfluxDB(db.influxClient, q)
	fmt.Println("res, err: ", res, err)
	if err != nil {
		return retval, err
	}
	if len(res) > 0 && len(res[0].Series) > 0 {
		for i := 0; i < len(res[0].Series[0].Values); i++ {
			currentRate := dia.DefiRate{}
			currentRate.Timestamp, err = time.Parse(time.RFC3339, res[0].Series[0].Values[i][0].(string))
			if err != nil {
				return retval, err
			}
			currentRate.Asset = res[0].Series[0].Values[i][1].(string)
			if err != nil {
				return retval, err
			}
			currentRate.BorrowingRate, err = res[0].Series[0].Values[i][2].(json.Number).Float64()
			if err != nil {
				return retval, err
			}
			currentRate.LendingRate, err = res[0].Series[0].Values[i][3].(json.Number).Float64()
			if err != nil {
				return retval, err
			}
			currentRate.Protocol = protocol
			retval = append(retval, currentRate)
		}
	} else {
		return retval, errors.New("parsing defi lending rate from database")
	}
	return retval, nil
}

func (db *DB) SetDefiStateInflux(state *dia.DefiProtocolState) error {
	fields := map[string]interface{}{
		"totalUSD": state.TotalUSD,
		"totalETH": state.TotalETH,
	}
	tags := map[string]string{
		"protocol": state.Protocol.Name,
	}
	pt, err := clientInfluxdb.NewPoint(influxDbDefiStateTable, tags, fields, state.Timestamp)
	if err != nil {
		log.Errorln("SetDefiStateInflux:", err)
	} else {
		db.addPoint(pt)
	}

	err = db.WriteBatchInflux()
	if err != nil {
		log.Errorln("SetDefiStateInflux", err)
	}

	return err
}

func (db *DB) GetDefiStateInflux(starttime time.Time, endtime time.Time, protocol string) (retval []dia.DefiProtocolState, err error) {
	influxQuery := "SELECT totalETH,totalUSD FROM %s WHERE time > %d and time < %d and protocol = '%s'"
	q := fmt.Sprintf(influxQuery, influxDbDefiStateTable, starttime.UnixNano(), endtime.UnixNano(), protocol)
	res, err := queryInfluxDB(db.influxClient, q)
	if err != nil {
		return retval, err
	}
	if len(res) > 0 && len(res[0].Series) > 0 {
		for i := 0; i < len(res[0].Series[0].Values); i++ {
			defiState := dia.DefiProtocolState{}
			defiState.Timestamp, err = time.Parse(time.RFC3339, res[0].Series[0].Values[i][0].(string))
			if err != nil {
				return
			}
			// defiState.Protocol.Name = res[0].Series[0].Values[i][1].(string)
			// if err != nil {
			// 	return
			// }
			defiState.TotalETH, err = res[0].Series[0].Values[i][1].(json.Number).Float64()
			if err != nil {
				return
			}
			defiState.TotalUSD, err = res[0].Series[0].Values[i][2].(json.Number).Float64()
			if err != nil {
				return
			}
			defiState.Protocol, err = db.GetDefiProtocol(protocol)
			if err != nil {
				return
			}
			retval = append(retval, defiState)
		}
	} else {
		err = errors.New("parsing defi lending state from database")
		return
	}
	return
}

func (db *DB) SaveSupplyInflux(supply *dia.Supply) error {
	fields := map[string]interface{}{
		"supply":            supply.Supply,
		"circulatingsupply": supply.CirculatingSupply,
		"source":            supply.Source,
	}
	tags := map[string]string{
		"symbol":     supply.Asset.Symbol,
		"name":       supply.Asset.Name,
		"address":    supply.Asset.Address,
		"blockchain": supply.Asset.Blockchain,
	}
	pt, err := clientInfluxdb.NewPoint(influxDbSupplyTable, tags, fields, supply.Time)
	if err != nil {
		log.Errorln("NewSupplyInflux:", err)
	} else {
		db.addPoint(pt)
	}

	err = db.WriteBatchInflux()
	if err != nil {
		log.Errorln("SaveSupplyInflux", err)
	}

	return err
}

// GetSupplyInflux returns supply and circulating supply of @asset. Needs asset.Address and asset.Blockchain.
// If no time range is given it returns the latest supply.
func (db *DB) GetSupplyInflux(asset dia.Asset, starttime time.Time, endtime time.Time) ([]dia.Supply, error) {
	retval := []dia.Supply{}
	var q string
	if starttime.IsZero() || endtime.IsZero() {
		queryString := "SELECT supply,circulatingsupply,source,\"name\",\"symbol\" FROM %s WHERE \"address\" = '%s' and \"blockchain\"='%s' ORDER BY time DESC LIMIT 1"
		q = fmt.Sprintf(queryString, influxDbSupplyTable, asset.Address, asset.Blockchain)
	} else {
		queryString := "SELECT supply,circulatingsupply,source,\"name\",\"symbol\" FROM %s WHERE time > %d and time < %d and \"address\" = '%s' and \"blockchain\"='%s'"
		q = fmt.Sprintf(queryString, influxDbSupplyTable, starttime.UnixNano(), endtime.UnixNano(), asset.Address, asset.Blockchain)
	}
	res, err := queryInfluxDB(db.influxClient, q)
	if err != nil {
		return retval, err
	}
	if len(res) > 0 && len(res[0].Series) > 0 {
		for i := 0; i < len(res[0].Series[0].Values); i++ {
			currentSupply := dia.Supply{Asset: asset}
			currentSupply.Time, err = time.Parse(time.RFC3339, res[0].Series[0].Values[i][0].(string))
			if err != nil {
				return retval, err
			}
			currentSupply.Supply, err = res[0].Series[0].Values[i][1].(json.Number).Float64()
			if err != nil {
				return retval, err
			}
			currentSupply.CirculatingSupply, err = res[0].Series[0].Values[i][2].(json.Number).Float64()
			if err != nil {
				return retval, err
			}
			currentSupply.Source = res[0].Series[0].Values[i][3].(string)
			if err != nil {
				return retval, err
			}
			currentSupply.Asset.Name = res[0].Series[0].Values[i][4].(string)
			if err != nil {
				log.Error("error getting symbol name from influx: ", err)
			}
			currentSupply.Asset.Symbol = res[0].Series[0].Values[i][5].(string)
			if err != nil {
				log.Error("error getting symbol name from influx: ", err)
			}
			retval = append(retval, currentSupply)
		}
	} else {
		return retval, errors.New("parsing supply value from database")
	}
	return retval, nil
}

// SaveFilterInflux stores a filter point in influx.
func (db *DB) SaveFilterInflux(filter string, asset dia.Asset, exchange string, value float64, t time.Time) error {
	// Create a point and add to batch
	tags := map[string]string{
		"filter":     filter,
		"symbol":     asset.Symbol,
		"address":    asset.Address,
		"blockchain": asset.Blockchain,
		"exchange":   exchange,
	}
	fields := map[string]interface{}{
		"value":        value,
		"allExchanges": exchange == "",
	}
	pt, err := clientInfluxdb.NewPoint(influxDbFiltersTable, tags, fields, t)
	if err != nil {
		log.Errorln("newPoint:", err)
	} else {
		db.addPoint(pt)
	}
	return err
}

func (db *DB) setZSETValue(key string, value float64, unixTime int64, maxWindow int64) error {
	if db.redisClient == nil {
		return nil
	}
	member := strconv.FormatFloat(value, 'f', -1, 64) + " " + strconv.FormatInt(unixTime, 10)

	err := db.redisClient.ZAdd(key, redis.Z{
		Score:  float64(unixTime),
		Member: member,
	}).Err()
	log.Debug("SetZSETValue ", key, member, unixTime)
	if err != nil {
		log.Errorf("Error: %v on SetZSETValue %v\n", err, key)
	}
	// purging old values
	err = db.redisClient.ZRemRangeByScore(key, "-inf", "("+strconv.FormatInt(unixTime-maxWindow, 10)).Err()
	if err != nil {
		log.Errorf("Error: %v on SetZSETValue %v\n", err, key)
	}
	if err = db.redisClient.Expire(key, TimeOutRedis).Err(); err != nil {
		log.Error(err)
	} //TODO put two commands together ?
	return err
}

func (db *DB) getZSETValue(key string, atUnixTime int64) (float64, error) {

	result := 0.0
	max := strconv.FormatInt(atUnixTime, 10)
	vals, err := db.redisClient.ZRangeByScoreWithScores(key, redis.ZRangeBy{
		Min: "-inf",
		Max: max,
	}).Result()
	log.Debug(key, "vals: %v on getZSETValue maxScore: %v", vals, max)
	if err == nil {
		if len(vals) > 0 {
			_, err = fmt.Sscanf(vals[len(vals)-1].Member.(string), "%f", &result)
			if err != nil {
				log.Error(err)
			}
			log.Debugf("returned value: %v", result)
		} else {
			err = errors.New("getZSETValue no value found")
		}
	}
	return result, err
}

/*
func (db *DB) getZSETSum(key string) (*float64, error) {

	log.Debugf("getZSETSum: %v \n", key)

	vals, err := db.redisClient.ZRange(key, 0, -1).Result()
	if err != nil {
		log.Errorf("Error: %v on getZSETSum %v\n", err, key)
		return nil, err
	} else {
		result := 0.0
		for _, v := range vals {
			f := 0.0
			fmt.Sscanf(v, "%f", &f)
			result += f
		}
		return &result, err
	}
}
*/

func (db *DB) getZSETLastValue(key string) (float64, int64, error) {
	value := 0.0
	var unixTime int64
	vals, err := db.redisClient.ZRange(key, -1, -1).Result()
	log.Debug(key, "on getZSETLastValue:", vals)
	if err == nil {
		if len(vals) == 1 {
			_, err = fmt.Sscanf(vals[0], "%f %d", &value, &unixTime)
			if err != nil {
				log.Error(err)
			}
			log.Debugf("returned value: %v", value)
		} else {
			err = errors.New("getZSETLastValue no value found")
			log.Errorln("Error: on getZSETLastValue", err, key)
		}
	}
	return value, unixTime, err
}<|MERGE_RESOLUTION|>--- conflicted
+++ resolved
@@ -4,9 +4,10 @@
 	"encoding/json"
 	"errors"
 	"fmt"
-	"github.com/diadata-org/diadata/pkg/dia/helpers/db"
 	"strconv"
 	"time"
+
+	"github.com/diadata-org/diadata/pkg/dia/helpers/db"
 
 	"github.com/diadata-org/diadata/pkg/dia"
 	"github.com/go-redis/redis"
@@ -54,14 +55,8 @@
 	SetOptionMeta(optionMeta *dia.OptionMeta) error
 	GetOptionMeta(baseCurrency string) ([]dia.OptionMeta, error)
 	SaveCVIInflux(float64, time.Time) error
-<<<<<<< HEAD
-	GetCVIInflux(time.Time, time.Time) ([]dia.CviDataPoint, error)
+	GetCVIInflux(time.Time, time.Time, string) ([]dia.CviDataPoint, error)
 	GetVolumeInflux(dia.Asset, time.Time, time.Time) (float64, error)
-=======
-	GetCVIInflux(time.Time, time.Time, string) ([]dia.CviDataPoint, error)
-	GetSupplyInflux(string, time.Time, time.Time) ([]dia.Supply, error)
-	GetVolumeInflux(string, time.Time, time.Time) (float64, error)
->>>>>>> 04c96b8d
 	// Get24Volume(symbol string, exchange string) (float64, error)
 	// Get24VolumeExchange(exchange string) (float64, error)
 	Sum24HoursInflux(asset dia.Asset, exchange string, filter string) (*float64, error)
@@ -153,25 +148,13 @@
 }
 
 const (
-<<<<<<< HEAD
-	influxDbName                = "dia"
-	influxDbTradesTable         = "trades"
-	influxDbFiltersTable        = "filters"
-	influxDbFiatQuotationsTable = "fiat"
-	influxDbOptionsTable        = "options"
-	influxDbCVITable            = "cvi"
-	influxDbSupplyTable         = "supplies"
-	// influxDbSupplyTableOld               = "supply"
-=======
 	influxDbName                         = "dia"
 	influxDbTradesTable                  = "trades"
 	influxDbFiltersTable                 = "filters"
+	influxDbFiatQuotationsTable          = "fiat"
 	influxDbOptionsTable                 = "options"
 	influxDbCVITable                     = "cvi"
-	influxDbETHCVITable                  = "cviETH"
 	influxDbSupplyTable                  = "supplies"
-	influxDbSupplyTableOld               = "supply"
->>>>>>> 04c96b8d
 	influxDbDefiRateTable                = "defiRate"
 	influxDbDefiStateTable               = "defiState"
 	influxDbPoolTable                    = "defiPools"
