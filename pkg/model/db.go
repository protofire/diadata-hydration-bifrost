package models

import (
	"encoding/json"
	"errors"
	"fmt"
	"strconv"
	"time"

	"github.com/diadata-org/diadata/pkg/dia"
	"github.com/go-redis/redis"
	clientInfluxdb "github.com/influxdata/influxdb1-client/v2"
	log "github.com/sirupsen/logrus"
)

type Datastore interface {
	SetVolume(symbol string, exchange string, volume float64, t time.Time) error
	GetVolume(symbol string) (*float64, error)
	SymbolsWithASupply() ([]string, error)
	SetPriceUSD(symbol string, price float64) error
	SetPriceEUR(symbol string, price float64) error
	GetPriceUSD(symbol string) (float64, error)
	GetQuotation(symbol string) (*Quotation, error)
	SetQuotation(quotation *Quotation) error
	SetQuotationEUR(quotation *Quotation) error
	GetSupply(symbol string) (*dia.Supply, error)
	SetSupply(supply *dia.Supply) error
	SetPriceZSET(symbol string, exchange string, price float64, t time.Time) error
	GetChartPoints7Days(symbol string) ([]Point, error)
	GetPairs(exchange string) ([]dia.Pair, error)
	GetSymbols(exchange string) ([]string, error)
	GetExchangesForSymbol(symbol string) ([]string, error)
	GetSymbolExchangeDetails(symbol string, exchange string) (*SymbolExchangeDetails, error)
	GetLastTradeTimeForExchange(symbol string, exchange string) (*time.Time, error)
	SetLastTradeTimeForExchange(symbol string, exchange string, t time.Time) error
	SaveTradeInflux(t *dia.Trade) error
	SaveFilterInflux(filter string, symbol string, exchange string, value float64, t time.Time) error
	GetLastTrades(symbol string, exchange string, maxTrades int) ([]dia.Trade, error)
	GetAllTrades(t time.Time, maxTrades int) ([]dia.Trade, error)
	Flush() error
	GetFilterPoints(filter string, exchange string, symbol string, scale string) (*Points, error)
	SetFilter(filterName string, symbol string, exchange string, value float64, t time.Time) error
	SetAvailablePairsForExchange(exchange string, pairs []dia.Pair) error
	GetAvailablePairsForExchange(exchange string) ([]dia.Pair, error)
	SetCurrencyChange(cc *Change) error
	GetCurrencyChange() (*Change, error)
	GetAllSymbols() []string
	GetCoins() (*Coins, error)
	GetSymbolDetails(symbol string) (*SymbolDetails, error)
	UpdateSymbolDetails(symbol string, rank int)
	GetConfigTogglePairDiscovery() (bool, error)
<<<<<<< HEAD
	SetInterestRate(ir dia.InterestRate) error
	SetOptionMeta(optionMeta *dia.OptionMeta) error
	GetOptionMeta(baseCurrency  string) ([]dia.OptionMeta, error)
	SaveCVIInflux(float64, time.Time) error
	GetCVIInflux(time.Time, time.Time) ([]dia.CviDataPoint, error)
=======
	SetInterestRate(ir *InterestRate) error
	GetInterestRate(symbol, date string) (*InterestRate, error)
	GetInterestRateRange(symbol, dateInit, dateFinal string) ([]*InterestRate, error)
	GetRates() []string
>>>>>>> 77e2ff69
}

const (
	influxMaxPointsInBatch = 5000
	timeOutRedisOneBlock   = 60 * 3 * time.Second
)

type DB struct {
	redisClient         *redis.Client
	influxClient        clientInfluxdb.Client
	influxBatchPoints   clientInfluxdb.BatchPoints
	influxPointsInBatch int
}

const (
	influxDbName         = "dia"
	influxDbTradesTable  = "trades"
	influxDbFiltersTable = "filters"
	influxDbOptionsTable = "options"
	influxDbCVITable     = "cvi"
)

// queryInfluxDB convenience function to query the database
func queryInfluxDB(clnt clientInfluxdb.Client, cmd string) (res []clientInfluxdb.Result, err error) {
	q := clientInfluxdb.Query{
		Command:  cmd,
		Database: influxDbName,
	}
	if response, err := clnt.Query(q); err == nil {
		if response.Error() != nil {
			return res, response.Error()
		}
		res = response.Results
	} else {
		return res, err
	}
	return res, nil
}

func NewDataStore() (*DB, error) {
	return NewDataStoreWithOptions(true, true)
}
func NewInfluxDataStore() (*DB, error) {
	return NewDataStoreWithOptions(false, true)
}

func NewRedisDataStore() (*DB, error) {
	return NewDataStoreWithOptions(true, false)
}

func NewDataStoreWithoutInflux() (*DB, error) {
	return NewDataStoreWithOptions(true, false)
}

func NewDataStoreWithoutRedis() (*DB, error) {
	return NewDataStoreWithOptions(false, true)
}

func NewDataStoreWithOptions(withRedis bool, withInflux bool) (*DB, error) {
	var ci clientInfluxdb.Client
	var bp clientInfluxdb.BatchPoints
	var r *redis.Client
	var err error

	if withRedis {
		r = redis.NewClient(&redis.Options{
<<<<<<< HEAD
			//Addr:     "redis:6379", /// TODO: Change to redis:
			Addr:     "localhost:6379", /// TODO: Change to redis:
=======
			Addr: "redis:6379",
			// Addr:     "localhost:6379",
>>>>>>> 77e2ff69
			Password: "", // no password set
			DB:       0,  // use default DB
		})

		pong2, err := r.Ping().Result()
		if err != nil {
			log.Error("NewDataStore redis", err)
		}
		log.Debug("NewDB", pong2)
	}
	if withInflux {
		ci, err = clientInfluxdb.NewHTTPClient(clientInfluxdb.HTTPConfig{
<<<<<<< HEAD
			//Addr:     "http://influxdb:8086", ///TODO: Change to influxdb
			Addr:     "http://localhost:8086", ///TODO: Change to influxdb
=======
			Addr: "http://influxdb:8086",
			// Addr:     "http://localhost:8086",
>>>>>>> 77e2ff69
			Username: "",
			Password: "",
		})
		if err != nil {
			log.Error("NewDataStore influxdb", err)
		}
		bp, _ = createBatchInflux()
		_, err = queryInfluxDB(ci, fmt.Sprintf("CREATE DATABASE %s", influxDbName))
		if err != nil {
			log.Errorln("queryInfluxDB CREATE DATABASE", err)
		}
	}
	return &DB{r, ci, bp, 0}, nil
}

func createBatchInflux() (clientInfluxdb.BatchPoints, error) {
	bp, err := clientInfluxdb.NewBatchPoints(clientInfluxdb.BatchPointsConfig{
		Database:  influxDbName,
		Precision: "s",
	})
	if err != nil {
		log.Errorln("NewBatchPoints", err)
	}
	return bp, err
}

func (db *DB) Flush() error {
	var err error
	if db.influxBatchPoints != nil {
		err = db.WriteBatchInflux()
	}
	return err
}

func getKey(filter string, symbol string, exchange string) string {
	key := filter + "_" + symbol
	if exchange != "" {
		key = key + "_" + exchange
	}
	return key
}

func getKeyFilterZSET(key string) string {
	return "dia_" + key + "_ZSET"
}

func getKeyFilterSymbolAndExchangeZSET(filter string, symbol string, exchange string) string {
	if exchange == "" {
		return "dia_" + filter + "_" + symbol + "_ZSET"
	} else {
		return "dia_" + filter + "_" + symbol + "_" + exchange + "_ZSET"
	}
}

func (db *DB) WriteBatchInflux() error {
	err := db.influxClient.Write(db.influxBatchPoints)
	if err != nil {
		log.Errorln("WriteBatchInflux", err)
		db.influxBatchPoints, _ = createBatchInflux()
	} else {
		db.influxPointsInBatch = 0
	}
	return err
}

func (db *DB) addPoint(pt *clientInfluxdb.Point) {
	db.influxBatchPoints.AddPoint(pt)
	db.influxPointsInBatch++
	if db.influxPointsInBatch >= influxMaxPointsInBatch {
		log.Debug("AddPoint forcing write Bash")
		db.WriteBatchInflux()
	}
}

/*
select sum(value) from filters where filter='VOL120' and time > now() - 10m
select * from filters where  symbol='BTC' and filter='VOL120' and time > now() - 2m
select sum(value) from filters where  symbol='BTC' and filter='VOL120' and time > now()- 2m
*/

func (db *DB) Sum24HoursInflux(symbol string, exchange string, filter string) (*float64, error) {
	q := fmt.Sprintf("SELECT SUM(value) FROM %s WHERE symbol='%s' and exchange='%s' and filter='%s' and time > now() - 1d", influxDbFiltersTable, symbol, exchange, filter)
	var errorString string
	res, err := queryInfluxDB(db.influxClient, q)
	if err != nil {
		log.Errorln("Sum24HoursInflux", err)
		return nil, err
	}
	if len(res) > 0 && len(res[0].Series) > 0 {
		for _, row := range res[0].Series[0].Values {

			var result float64
			v, o := row[1].(json.Number)
			if o {
				result, _ = v.Float64()
				return &result, nil
			} else {
				errorString = "error on parsing row 1"
				log.Errorln(errorString)
				return nil, errors.New(errorString)
			}
		}
	} else {
		errorString = "Empty res"
		log.Errorln(errorString)
		return nil, errors.New(errorString)
	}
	return nil, errors.New("couldnt sum in Sum24HoursInflux")
}

func (db *DB) SaveTradeInflux(t *dia.Trade) error {
	// Create a point and add to batch
	tags := map[string]string{"symbol": t.Symbol, "exchange": t.Source, "pair": t.Pair}
	fields := map[string]interface{}{
		"price":             t.Price,
		"volume":            t.Volume,
		"estimatedUSDPrice": t.EstimatedUSDPrice,
		"foreignTradeID":    t.ForeignTradeID,
	}

	pt, err := clientInfluxdb.NewPoint(influxDbTradesTable, tags, fields, t.Time)
	if err != nil {
		log.Errorln("NewTradeInflux:", err)
	} else {
		db.addPoint(pt)
	}
	return err
}

/// TODO: Option stuff here
func (db *DB) SaveCVIInflux(cviValue float64, observationTime time.Time) error {
	fields := map[string]interface{}{
		"value": cviValue,
	}
	pt, err := clientInfluxdb.NewPoint(influxDbCVITable, nil, fields, observationTime)
	if err != nil {
		log.Errorln("NewOptionInflux:", err)
	} else {
		db.addPoint(pt)
	}

	err = db.WriteBatchInflux()
	if err != nil {
		log.Errorln("SaveOptionOrderbookDatumInflux", err)
	}

	return err
}

func (db *DB) GetCVIInflux(starttime time.Time, endtime time.Time) ([]dia.CviDataPoint, error) {
	retval := []dia.CviDataPoint{}
	q := fmt.Sprintf("SELECT * FROM %s WHERE time > %d and time < %d", influxDbCVITable, starttime.UnixNano(), endtime.UnixNano())
	res, err := queryInfluxDB(db.influxClient, q)
	if err != nil {
		return retval, err
	}
	if len(res) > 0 && len(res[0].Series) > 0 {
		for i := 0; i < len(res[0].Series[0].Values); i++ {
			currentPoint := dia.CviDataPoint{}
			currentPoint.Timestamp, err = time.Parse(time.RFC3339, res[0].Series[0].Values[i][0].(string))
			if err != nil {
				return retval, err
			}
			currentPoint.Value, err = res[0].Series[0].Values[i][1].(json.Number).Float64()
			if err != nil {
				return retval, err
			}
			retval = append(retval, currentPoint)
		}
	} else {
		return retval, errors.New("Error parsing CVI value from Database")
	}
	return retval, nil
}

func (db *DB) SaveOptionOrderbookDatumInflux(t dia.OptionOrderbookDatum) error {
	tags := map[string]string{"instrumentName": t.InstrumentName}
	fields := map[string]interface{}{
		"askPrice": t.AskPrice,
		"bidPrice": t.BidPrice,
		"askSize":  t.AskSize,
		"bidSize":  t.BidSize,
	}
	pt, err := clientInfluxdb.NewPoint(influxDbOptionsTable, tags, fields, t.ObservationTime)
	if err != nil {
		log.Errorln("NewOptionInflux:", err)
	} else {
		db.addPoint(pt)
	}

	err = db.WriteBatchInflux()
	if err != nil {
		log.Errorln("SaveOptionOrderbookDatumInflux", err)
	}

	return err
}

func (db *DB) GetOptionOrderbookDataInflux(t dia.OptionMeta) (dia.OptionOrderbookDatum, error) {
	retval := dia.OptionOrderbookDatum{}
	q := fmt.Sprintf("SELECT LAST(askPrice), bidPrice, askSize, bidSize, observationTime FROM %s WHERE instrumentName ='%s'", influxDbOptionsTable, t.InstrumentName)
	res, err := queryInfluxDB(db.influxClient, q)
	if err != nil {
		return retval, err
	}
	if len(res) > 0 && len(res[0].Series) > 0 {
		retval.InstrumentName = t.InstrumentName
		retval.ObservationTime, err = time.Parse(time.RFC3339, res[0].Series[0].Values[0][0].(string))
		if err != nil {
			return retval, err
		}
		retval.AskPrice, err = res[0].Series[0].Values[0][1].(json.Number).Float64()
		if err != nil {
			return retval, err
		}
		retval.BidPrice, err = res[0].Series[0].Values[0][2].(json.Number).Float64()
		if err != nil {
			return retval, err
		}
		retval.AskSize, err  = res[0].Series[0].Values[0][3].(json.Number).Float64()
		if err != nil {
			return retval, err
		}
		retval.BidSize, err  = res[0].Series[0].Values[0][4].(json.Number).Float64()
		if err != nil {
			return retval, err
		}
		return retval, nil
	}
	return retval, nil
}

func (db *DB) SaveFilterInflux(filter string, symbol string, exchange string, value float64, t time.Time) error {
	// Create a point and add to batch
	tags := map[string]string{"filter": filter, "symbol": symbol, "exchange": exchange}
	fields := map[string]interface{}{
		"value":        value,
		"ignore":       false,
		"allExchanges": exchange == "",
	}
	pt, err := clientInfluxdb.NewPoint(influxDbFiltersTable, tags, fields, t)
	if err != nil {
		log.Errorln("newPoint:", err)
	} else {
		db.addPoint(pt)
	}
	return err
}

func (db *DB) setZSETValue(key string, value float64, unixTime int64, maxWindow int64) error {

	if db.redisClient == nil {
		return nil
	}

	member := strconv.FormatFloat(value, 'f', -1, 64) + " " + strconv.FormatInt(unixTime, 10)

	err := db.redisClient.ZAdd(key, &redis.Z{
		Score:  float64(unixTime),
		Member: member,
	}).Err()
	log.Debug("SetZSETValue ", key, member, unixTime)
	if err != nil {
		log.Errorf("Error: %v on SetZSETValue %v\n", err, key)
	}
	// purging old values
	err = db.redisClient.ZRemRangeByScore(key, "-inf", "("+strconv.FormatInt(unixTime-maxWindow, 10)).Err()
	if err != nil {
		log.Errorf("Error: %v on SetZSETValue %v\n", err, key)
	}

	if err := db.redisClient.Expire(key, TimeOutRedis).Err(); err != nil {
		log.Error(err)
	} //TODO put two commands together ?
	return err
}

func (db *DB) getZSETValue(key string, atUnixTime int64) (float64, error) {

	result := 0.0
	max := strconv.FormatInt(atUnixTime, 10)
	vals, err := db.redisClient.ZRangeByScoreWithScores(key, &redis.ZRangeBy{
		Min: "-inf",
		Max: max,
	}).Result()
	log.Debug(key, "vals: %v on getZSETValue maxScore: %v", vals, max)
	if err == nil {
		if len(vals) > 0 {
			fmt.Sscanf(vals[len(vals)-1].Member.(string), "%f", &result)
			log.Debugf("returned value: %v", result)
		} else {
			err = errors.New("getZSETValue no value found")
		}
	}
	return result, err
}

func (db *DB) getZSETSum(key string) (*float64, error) {

	log.Debugf("getZSETSum: %v \n", key)

	vals, err := db.redisClient.ZRange(key, 0, -1).Result()
	if err != nil {
		log.Errorf("Error: %v on getZSETSum %v\n", err, key)
		return nil, err
	} else {
		result := 0.0
		for _, v := range vals {
			f := 0.0
			fmt.Sscanf(v, "%f", &f)
			result += f
		}
		return &result, err
	}
}

func (db *DB) getZSETLastValue(key string) (float64, int64, error) {
	value := 0.0
	var unixTime int64
	vals, err := db.redisClient.ZRange(key, -1, -1).Result()
	log.Debug(key, "on getZSETLastValue:", vals)
	if err == nil {
		if len(vals) == 1 {
			fmt.Sscanf(vals[0], "%f %d", &value, &unixTime)
			log.Debugf("returned value: %v", value)
		} else {
			err = errors.New("getZSETLastValue no value found")
			log.Errorln("Error: on getZSETLastValue", err, key)
		}
	}
	return value, unixTime, err
}<|MERGE_RESOLUTION|>--- conflicted
+++ resolved
@@ -49,18 +49,15 @@
 	GetSymbolDetails(symbol string) (*SymbolDetails, error)
 	UpdateSymbolDetails(symbol string, rank int)
 	GetConfigTogglePairDiscovery() (bool, error)
-<<<<<<< HEAD
 	SetInterestRate(ir dia.InterestRate) error
+	SetInterestRate(ir *InterestRate) error
+	GetInterestRate(symbol, date string) (*InterestRate, error)
+	GetInterestRateRange(symbol, dateInit, dateFinal string) ([]*InterestRate, error)
+	GetRates() []string
 	SetOptionMeta(optionMeta *dia.OptionMeta) error
 	GetOptionMeta(baseCurrency  string) ([]dia.OptionMeta, error)
 	SaveCVIInflux(float64, time.Time) error
 	GetCVIInflux(time.Time, time.Time) ([]dia.CviDataPoint, error)
-=======
-	SetInterestRate(ir *InterestRate) error
-	GetInterestRate(symbol, date string) (*InterestRate, error)
-	GetInterestRateRange(symbol, dateInit, dateFinal string) ([]*InterestRate, error)
-	GetRates() []string
->>>>>>> 77e2ff69
 }
 
 const (
@@ -127,13 +124,8 @@
 
 	if withRedis {
 		r = redis.NewClient(&redis.Options{
-<<<<<<< HEAD
 			//Addr:     "redis:6379", /// TODO: Change to redis:
 			Addr:     "localhost:6379", /// TODO: Change to redis:
-=======
-			Addr: "redis:6379",
-			// Addr:     "localhost:6379",
->>>>>>> 77e2ff69
 			Password: "", // no password set
 			DB:       0,  // use default DB
 		})
@@ -146,13 +138,8 @@
 	}
 	if withInflux {
 		ci, err = clientInfluxdb.NewHTTPClient(clientInfluxdb.HTTPConfig{
-<<<<<<< HEAD
 			//Addr:     "http://influxdb:8086", ///TODO: Change to influxdb
 			Addr:     "http://localhost:8086", ///TODO: Change to influxdb
-=======
-			Addr: "http://influxdb:8086",
-			// Addr:     "http://localhost:8086",
->>>>>>> 77e2ff69
 			Username: "",
 			Password: "",
 		})
