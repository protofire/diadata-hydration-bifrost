package models

import (
	"context"
	"fmt"
<<<<<<< HEAD
	"github.com/diadata-org/diadata/pkg/dia"
	"github.com/diadata-org/diadata/pkg/dia/helpers/db"
	"github.com/ethereum/go-ethereum/common"
=======
	"os"
	"time"

	"github.com/diadata-org/diadata/pkg/dia"
>>>>>>> 04c96b8d
	"github.com/go-redis/redis"
	"github.com/jackc/pgx/v4"
	"math/big"
)

// RelDatastore is a (persistent) relational database with an additional redis caching layer
type RelDatastore interface {

<<<<<<< HEAD
	// --- Assets methods ---
	// --------- Persistent ---------
	SetAsset(asset dia.Asset) error
	GetAsset(address, blockchain string) (dia.Asset, error)
	GetAssetByID(ID string) (dia.Asset, error)
	GetAssetBySymbolName(symbol, name string) ([]dia.Asset, error)
	GetAllAssets(blockchain string) ([]dia.Asset, error)
	GetFiatAssetBySymbol(symbol string) (asset dia.Asset, err error)
	IdentifyAsset(asset dia.Asset) ([]dia.Asset, error)
	GetAssetID(asset dia.Asset) (string, error)
	GetPage(pageNumber uint32) ([]dia.Asset, bool, error)
	Count() (uint32, error)

	// --------------- asset methods for exchanges ---------------
	SetExchangePair(exchange string, pair dia.ExchangePair)
	GetExchangePair(exchange string, foreignname string) (exchangepair dia.ExchangePair, err error)
	GetExchangePairSymbols(exchange string) ([]dia.ExchangePair, error)
	GetPairs(exchange string) ([]dia.ExchangePair, error)
	SetExchangeSymbol(exchange string, symbol string) error
	GetExchangeSymbols(exchange string) ([]string, error)
	GetUnverifiedExchangeSymbols(exchange string) ([]string, error)
	VerifyExchangeSymbol(exchange string, symbol string, assetID string) (bool, error)
	GetExchangeSymbolAssetID(exchange string, symbol string) (string, bool, error)

	// ----------------- blockchain methods -------------------
	GetBlockchain(name string) (dia.BlockChain, error)
	GetAllBlockchains() ([]string, error)

	// ------ Caching ------
	SetAssetCache(asset dia.Asset) error
	GetAssetCache(symbol, name string) (dia.Asset, error)
	SetExchangePairCache(exchange string, pair dia.ExchangePair) error
	GetExchangePairCache(exchange string, foreignName string) (dia.ExchangePair, error)
	CountCache() (uint32, error)

	// ---------------- NFT methods -------------------
=======
	// NFT class methods
>>>>>>> 04c96b8d
	SetNFTClass(nftClass dia.NFTClass) error
	GetAllNFTClasses(blockchain string) (nftClasses []dia.NFTClass, err error)
	GetNFTClasses(limit, offset uint64) (nftClasses []dia.NFTClass, err error)
	GetNFTClass(address string, blockchain string) (nftclass dia.NFTClass, err error)
	GetNFTClassID(address string, blockchain string) (ID string, err error)
	GetNFTClassByID(id string) (nftclass dia.NFTClass, err error)
	UpdateNFTClassCategory(nftclassID string, category string) (bool, error)
	GetNFTCategories() ([]string, error)

	// NFT methods
	SetNFT(nft dia.NFT) error
	GetNFT(address string, blockchain string, tokenID string) (dia.NFT, error)
	GetNFTID(address string, blockchain string, tokenID string) (string, error)

	// NFT trading and bidding methods
	SetNFTTrade(trade dia.NFTTrade) error
	GetNFTTrades(nft dia.NFT) ([]dia.NFTTrade, error)
	GetNFTPrice30Days(nftclass dia.NFTClass) (float64, error)
	GetLastBlockheightTopshot(upperBound time.Time) (uint64, error)
	GetLastBlockNFTTradeScraper(nftclass dia.NFTClass) (uint64, error)
	SetNFTBid(bid dia.NFTBid) error
	GetLastNFTBid(address string, blockchain string, tokenID string, blockNumber uint64, blockPosition uint) (dia.NFTBid, error)
	GetLastBlockNFTBid(nftclass dia.NFTClass) (uint64, error)
	SetNFTOffer(offer dia.NFTOffer) error
	GetLastNFTOffer(address string, blockchain string, tokenID string, blockNumber uint64, blockPosition uint) (offer dia.NFTOffer, err error)

	// General methods
	GetKeys(table string) ([]string, error)

	// Scraper config and state
	GetScraperState(ctx context.Context, scraperName string, state ScraperState) error
	SetScraperState(ctx context.Context, scraperName string, state ScraperState) error
	GetScraperConfig(ctx context.Context, scraperName string, config ScraperConfig) error
	SetScraperConfig(ctx context.Context, scraperName string, config ScraperConfig) error

	// Blockchain data
	SetBlockData(dia.BlockData) error
	GetBlockData(blockchain string, blocknumber int64) (dia.BlockData, error)
	GetLastBlockBlockscraper(blockchain string) (int64, error)
}

const (

<<<<<<< HEAD
	// postgres tables
	assetTable          = "asset"
	exchangepairTable   = "exchangepair"
	exchangesymbolTable = "exchangesymbol"
	blockchainTable     = "blockchain"

	// cache keys
	keyAssetCache        = "dia_asset_"
	keyExchangePairCache = "dia_exchangepair_"
	nftcategoryTable     = "nftcategory"
	nftclassTable        = "nftclass"
	// nftTable             = "nft"
	// nftsaleTable  = "nftsale"
	// nftofferTable = "nftoffer"
=======
	blockchainTable  = "blockchain"
	blockdataTable   = "blockdata"
	nftcategoryTable = "nftcategory"
	nftclassTable    = "nftclass"
	nftTable         = "nft"
	nfttradeTable    = "nfttrade"
	nftbidTable      = "nftbid"
	nftofferTable    = "nftoffer"
	scrapersTable    = "scrapers"
>>>>>>> 04c96b8d

	// time format for blockchain genesis dates
	// timeFormatBlockchain = "2006-01-02"
)

// RelDB is a relative database with redis caching layer.
type RelDB struct {
	URI            string
	postgresClient *pgx.Conn
	redisClient    *redis.Client
	pagesize       uint32
}

// NewRelDataStore returns a datastore with postgres client and redis cache.
func NewRelDataStore() (*RelDB, error) {
	log.Info("new rel datastore-------------------------")
	return NewRelDataStoreWithOptions(true, true)
}

// NewPostgresDataStore returns a datastore with postgres client and without redis caching layer.
func NewPostgresDataStore() (*RelDB, error) {
	return NewRelDataStoreWithOptions(true, false)
}

// NewCachingLayer returns a datastore with redis caching layer and without postgres client.
func NewCachingLayer() (*RelDB, error) {
	return NewRelDataStoreWithOptions(false, true)
}

// NewRelDataStoreWithOptions returns a postgres datastore and/or redis caching layer.
func NewRelDataStoreWithOptions(withPostgres bool, withRedis bool) (*RelDB, error) {
	var postgresClient *pgx.Conn
	var redisClient *redis.Client

	url := db.GetPostgresURL()
	if withPostgres {
		postgresClient = db.GetPostgresClient()
	}
	if withRedis {
		redisClient = db.GetRedisClient()
	}
	return &RelDB{url, postgresClient, redisClient, 32}, nil
}

// GetKeys returns a slice of strings holding the names of the keys of @table in postgres
func (rdb *RelDB) GetKeys(table string) (keys []string, err error) {
	query := fmt.Sprintf("select column_name from information_schema.columns where table_name='%s'", table)
	rows, err := rdb.postgresClient.Query(context.Background(), query)
	if err != nil {
		return
	}
	defer rows.Close()

	for rows.Next() {
		val, err := rows.Values()
		if err != nil {
			return keys, err
		}
		keys = append(keys, val[0].(string))
	}
	return
}<|MERGE_RESOLUTION|>--- conflicted
+++ resolved
@@ -3,25 +3,18 @@
 import (
 	"context"
 	"fmt"
-<<<<<<< HEAD
-	"github.com/diadata-org/diadata/pkg/dia"
-	"github.com/diadata-org/diadata/pkg/dia/helpers/db"
-	"github.com/ethereum/go-ethereum/common"
-=======
-	"os"
 	"time"
 
 	"github.com/diadata-org/diadata/pkg/dia"
->>>>>>> 04c96b8d
+	"github.com/diadata-org/diadata/pkg/dia/helpers/db"
+
 	"github.com/go-redis/redis"
 	"github.com/jackc/pgx/v4"
-	"math/big"
 )
 
 // RelDatastore is a (persistent) relational database with an additional redis caching layer
 type RelDatastore interface {
 
-<<<<<<< HEAD
 	// --- Assets methods ---
 	// --------- Persistent ---------
 	SetAsset(asset dia.Asset) error
@@ -58,9 +51,7 @@
 	CountCache() (uint32, error)
 
 	// ---------------- NFT methods -------------------
-=======
 	// NFT class methods
->>>>>>> 04c96b8d
 	SetNFTClass(nftClass dia.NFTClass) error
 	GetAllNFTClasses(blockchain string) (nftClasses []dia.NFTClass, err error)
 	GetNFTClasses(limit, offset uint64) (nftClasses []dia.NFTClass, err error)
@@ -104,7 +95,6 @@
 
 const (
 
-<<<<<<< HEAD
 	// postgres tables
 	assetTable          = "asset"
 	exchangepairTable   = "exchangepair"
@@ -114,13 +104,7 @@
 	// cache keys
 	keyAssetCache        = "dia_asset_"
 	keyExchangePairCache = "dia_exchangepair_"
-	nftcategoryTable     = "nftcategory"
-	nftclassTable        = "nftclass"
-	// nftTable             = "nft"
-	// nftsaleTable  = "nftsale"
-	// nftofferTable = "nftoffer"
-=======
-	blockchainTable  = "blockchain"
+
 	blockdataTable   = "blockdata"
 	nftcategoryTable = "nftcategory"
 	nftclassTable    = "nftclass"
@@ -129,7 +113,6 @@
 	nftbidTable      = "nftbid"
 	nftofferTable    = "nftoffer"
 	scrapersTable    = "scrapers"
->>>>>>> 04c96b8d
 
 	// time format for blockchain genesis dates
 	// timeFormatBlockchain = "2006-01-02"
