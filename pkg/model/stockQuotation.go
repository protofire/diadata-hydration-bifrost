package models

import (
	"encoding/json"
	"fmt"
	"time"

	clientInfluxdb "github.com/influxdata/influxdb1-client/v2"
)

// SetStockQuotationInflux stores a stock quotation to an influx batch.
func (datastore *DB) SetStockQuotation(sq StockQuotation) error {
	fields := map[string]interface{}{
		"priceAsk": sq.PriceAsk,
		"priceBid": sq.PriceBid,
		"sizeAsk":  sq.SizeAskLot,
		"sizeBid":  sq.SizeBidLot,
		"source":   sq.Source,
	}
	tags := map[string]string{
		"symbol": sq.Symbol,
		"name":   sq.Name,
		"isin":   sq.ISIN,
	}
	pt, err := clientInfluxdb.NewPoint(influxDbStockQuotationsTable, tags, fields, sq.Time)
	if err != nil {
		log.Errorln("NewOptionInflux:", err)
	} else {
		datastore.addPoint(pt)
	}
	err = datastore.WriteBatchInflux()
	if err != nil {
		log.Errorln("Write influx batch: ", err)
	}

	return err
}

// GetStockQuotationInflux returns the last quotation of @symbol before @timestamp.
<<<<<<< HEAD
func (db *DB) GetStockQuotation(source string, symbol string, timeInit time.Time, timeFinal time.Time) ([]StockQuotation, error) {
	stockQuotations := []StockQuotation{}

	unixtimeInit := timeInit.UnixNano()
	unixtimeFinal := timeFinal.UnixNano()

	query := "SELECT priceAsk,priceBid,sizeAsk,sizeBid,source,\"isin\",\"name\" FROM %s WHERE source='%s' and \"symbol\"='%s' and time>%d and time<=%d order by time desc"
	q := fmt.Sprintf(query, influxDbStockQuotationsTable, source, symbol, unixtimeInit, unixtimeFinal)
	res, err := queryInfluxDB(db.influxClient, q)
=======
func (datastore *DB) GetStockQuotation(symbol string, timestamp time.Time) (StockQuotation, error) {
	retval := StockQuotation{}

	unixtime := timestamp.UnixNano()
	q := fmt.Sprintf("SELECT priceAsk,priceBid,sizeAsk,sizeBid,source,\"isin\",\"name\" FROM %s WHERE \"symbol\"='%s' and time<%d order by time desc limit 1", influxDbStockQuotationsTable, symbol, unixtime)
	res, err := queryInfluxDB(datastore.influxClient, q)
>>>>>>> f23601da
	if err != nil {
		fmt.Println("Error querying influx")
		return stockQuotations, err
	}

	if len(res) > 0 && len(res[0].Series) > 0 {
		layout := "2006-01-02T15:04:05Z"
		vals := res[0].Series[0].Values

		for i := 0; i < len(vals); i++ {
			var stockQuotation StockQuotation
			stockQuotation.Time, err = time.Parse(layout, vals[i][0].(string))
			if err != nil {
				log.Error(err)
			}
			stockQuotation.PriceAsk, err = vals[i][1].(json.Number).Float64()
			if err != nil {
				log.Error(err)
			}
			stockQuotation.PriceBid, err = vals[i][2].(json.Number).Float64()
			if err != nil {
				log.Error(err)
			}
			stockQuotation.SizeAskLot, err = vals[i][3].(json.Number).Float64()
			if err != nil {
				log.Error(err)
			}
			stockQuotation.SizeBidLot, err = vals[i][4].(json.Number).Float64()
			if err != nil {
				log.Error(err)
			}
			stockQuotation.Source = vals[i][5].(string)
			stockQuotation.ISIN = vals[i][6].(string)
			stockQuotation.Name = vals[i][7].(string)
			stockQuotation.Symbol = symbol

			stockQuotations = append(stockQuotations, stockQuotation)
		}
		return stockQuotations, nil

	}
	return stockQuotations, err
}

// GetStockSymbols returns all symbols available from @source.
func (db *DB) GetStockSymbols() (map[Stock]string, error) {
	allStocks := make(map[Stock]string)

	q := fmt.Sprintf("SELECT \"symbol\",\"name\",\"isin\",source FROM %s WHERE time>now()-7d", influxDbStockQuotationsTable)
	res, err := queryInfluxDB(db.influxClient, q)
	if err != nil {
		log.Error("query stock symbols from influx: ", err)
		return allStocks, err
	}

	if len(res) > 0 && len(res[0].Series) > 0 {
		// make unique list of stocks - i.e. pairs (isin,source) should be unique.
		vals := res[0].Series[0].Values
		set := make(map[string]struct{})

		for _, val := range vals {
			if _, ok := set[val[3].(string)+val[4].(string)]; !ok {
				allStocks[Stock{
					Symbol: val[1].(string),
					Name:   val[2].(string),
					ISIN:   val[3].(string),
				}] = val[4].(string)
				set[val[3].(string)+val[4].(string)] = struct{}{}
			}
		}

	}

	return allStocks, nil
}

// func (db *DB) GetStockQuotfation(starttime time.Time, endtime time.Time, asset string, protocol string) ([]StockQuotation, error) {
// 	retval := []dia.DefiRate{}
// 	influxQuery := "SELECT \"asset\",borrowRate,lendingRate,\"protocol\" FROM %s WHERE time > %d and time < %d and asset = '%s' and protocol = '%s'"
// 	q := fmt.Sprintf(influxQuery, influxDbDefiRateTable, starttime.UnixNano(), endtime.UnixNano(), asset, protocol)
// 	fmt.Println("influx query: ", q)
// 	res, err := queryInfluxDB(db.influxClient, q)
// 	fmt.Println("res, err: ", res, err)
// 	if err != nil {
// 		return retval, err
// 	}
// 	if len(res) > 0 && len(res[0].Series) > 0 {
// 		for i := 0; i < len(res[0].Series[0].Values); i++ {
// 			currentRate := dia.DefiRate{}
// 			currentRate.Timestamp, err = time.Parse(time.RFC3339, res[0].Series[0].Values[i][0].(string))
// 			if err != nil {
// 				return retval, err
// 			}
// 			currentRate.Asset = res[0].Series[0].Values[i][1].(string)
// 			if err != nil {
// 				return retval, err
// 			}
// 			currentRate.BorrowingRate, err = res[0].Series[0].Values[i][2].(json.Number).Float64()
// 			if err != nil {
// 				return retval, err
// 			}
// 			currentRate.LendingRate, err = res[0].Series[0].Values[i][3].(json.Number).Float64()
// 			if err != nil {
// 				return retval, err
// 			}
// 			currentRate.Protocol = protocol
// 			retval = append(retval, currentRate)
// 		}
// 	} else {
// 		return retval, errors.New("Error parsing Defi Lending Rate from Database")
// 	}
// 	return retval, nil
// }<|MERGE_RESOLUTION|>--- conflicted
+++ resolved
@@ -37,7 +37,6 @@
 }
 
 // GetStockQuotationInflux returns the last quotation of @symbol before @timestamp.
-<<<<<<< HEAD
 func (db *DB) GetStockQuotation(source string, symbol string, timeInit time.Time, timeFinal time.Time) ([]StockQuotation, error) {
 	stockQuotations := []StockQuotation{}
 
@@ -47,14 +46,6 @@
 	query := "SELECT priceAsk,priceBid,sizeAsk,sizeBid,source,\"isin\",\"name\" FROM %s WHERE source='%s' and \"symbol\"='%s' and time>%d and time<=%d order by time desc"
 	q := fmt.Sprintf(query, influxDbStockQuotationsTable, source, symbol, unixtimeInit, unixtimeFinal)
 	res, err := queryInfluxDB(db.influxClient, q)
-=======
-func (datastore *DB) GetStockQuotation(symbol string, timestamp time.Time) (StockQuotation, error) {
-	retval := StockQuotation{}
-
-	unixtime := timestamp.UnixNano()
-	q := fmt.Sprintf("SELECT priceAsk,priceBid,sizeAsk,sizeBid,source,\"isin\",\"name\" FROM %s WHERE \"symbol\"='%s' and time<%d order by time desc limit 1", influxDbStockQuotationsTable, symbol, unixtime)
-	res, err := queryInfluxDB(datastore.influxClient, q)
->>>>>>> f23601da
 	if err != nil {
 		fmt.Println("Error querying influx")
 		return stockQuotations, err
