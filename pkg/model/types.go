--- conflicted
+++ resolved
@@ -99,8 +99,6 @@
 	return nil
 }
 
-<<<<<<< HEAD
-=======
 type CoinSymbolAndName struct {
 	Symbol string
 	Name   string
@@ -146,7 +144,6 @@
 	Coins            []Coin
 }
 
->>>>>>> 9e0bb836
 type Pairs struct {
 	Pairs []dia.Pair
 }
