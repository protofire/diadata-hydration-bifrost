package models

import (
	"encoding/json"
	"time"

	"github.com/diadata-org/diadata/pkg/dia"
	clientInfluxdb "github.com/influxdata/influxdb1-client/v2"
)

type SymbolExchangeDetails struct {
	Name               string
	Price              float64
	PriceYesterday     *float64
	VolumeYesterdayUSD *float64
	Time               *time.Time
	LastTrades         []dia.Trade
}

type Quotation struct {
	Symbol             string
	Name               string
	Price              float64
	PriceYesterday     *float64
	VolumeYesterdayUSD *float64
	Source             string
	Time               time.Time
	ITIN               string
}

type Coin struct {
	Symbol             string
	Name               string
	Price              float64
	PriceYesterday     *float64
	VolumeYesterdayUSD *float64
	Time               time.Time
	CirculatingSupply  *float64
	ITIN               string
}

type Coins struct {
	CompleteCoinList []CoinSymbolAndName
	Change           *Change
	Coins            []Coin
}

// SymbolDetails is used for API return values
type SymbolDetails struct {
	Change    *Change
	Coin      Coin
	Rank      int
	Exchanges []SymbolExchangeDetails
	Gfx1      *Points
}

type CurrencyChange struct {
	Symbol        string
	Rate          float64
	RateYesterday float64
}

type Change struct {
	USD []CurrencyChange
}

// Point is used exclusively for chart points in the API
type Point struct {
	UnixTime int64
	Value    float64
}

type Points struct {
	DataPoints []clientInfluxdb.Result
}

// SymbolShort is used in ForeignQuotation.
// TO DO: Switch from ITIN to Address/Identifier
type SymbolShort struct {
	Symbol string
	ITIN   string
}

// MarshalBinary -
func (e *Change) MarshalBinary() ([]byte, error) {
	return json.Marshal(e)
}

// UnmarshalBinary -
func (e *Change) UnmarshalBinary(data []byte) error {
	if err := json.Unmarshal(data, &e); err != nil {
		return err
	}
	return nil
}

type CoinSymbolAndName struct {
	Symbol string
	Name   string
}

<<<<<<< HEAD
// CryptoIndex is the container for API endpoint CryptoIndex
type CryptoIndex struct {
	Name              string
	Address           string
	Value             float64
	Price             float64
	Price1h           float64
	Price24h          float64
	Price7d           float64
	Price14d          float64
	Price30d          float64
	Volume24hUSD      float64
	CirculatingSupply float64
	Time              time.Time
	Constituents      []struct {
		Name              string
		Symbol            string
		Address           string
		Price             float64
		CirculatingSupply float64
	}
=======
type Coin struct {
	Symbol             string
	Name               string
	Price              float64
	PriceYesterday     *float64
	VolumeYesterdayUSD *float64
	Time               time.Time
	CirculatingSupply  *float64
	ITIN               string
}

type Coins struct {
	CompleteCoinList []CoinSymbolAndName
	Change           *Change
	Coins            []Coin
>>>>>>> 81e62b0c
}

type Pairs struct {
	Pairs []dia.Pair
}

// MarshalBinary -
func (e *Coins) MarshalBinary() ([]byte, error) {
	return json.Marshal(e)
}

// UnmarshalBinary -
func (e *Coins) UnmarshalBinary(data []byte) error {
	if err := json.Unmarshal(data, &e); err != nil {
		return err
	}
	return nil
}

// MarshalBinary -
func (e *SymbolDetails) MarshalBinary() ([]byte, error) {
	return json.Marshal(e)
}

// UnmarshalBinary -
func (e *SymbolDetails) UnmarshalBinary(data []byte) error {
	if err := json.Unmarshal(data, &e); err != nil {
		return err
	}
	return nil
}

func (e *Coin) UnmarshalBinary(data []byte) error {
	if err := json.Unmarshal(data, &e); err != nil {
		return err
	}
	return nil
}

// MarshalBinary -
func (e *Coin) MarshalBinary() ([]byte, error) {
	return json.Marshal(e)
}

func (e *Points) UnmarshalBinary(data []byte) error {
	if err := json.Unmarshal(data, &e); err != nil {
		return err
	}
	return nil
}

// MarshalBinary -
func (e *Points) MarshalBinary() ([]byte, error) {
	return json.Marshal(e)
}<|MERGE_RESOLUTION|>--- conflicted
+++ resolved
@@ -99,7 +99,6 @@
 	Name   string
 }
 
-<<<<<<< HEAD
 // CryptoIndex is the container for API endpoint CryptoIndex
 type CryptoIndex struct {
 	Name              string
@@ -121,7 +120,6 @@
 		Price             float64
 		CirculatingSupply float64
 	}
-=======
 type Coin struct {
 	Symbol             string
 	Name               string
@@ -137,7 +135,6 @@
 	CompleteCoinList []CoinSymbolAndName
 	Change           *Change
 	Coins            []Coin
->>>>>>> 81e62b0c
 }
 
 type Pairs struct {
