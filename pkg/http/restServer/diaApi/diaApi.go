package diaApi

import (
	"encoding/json"
	"errors"
	"fmt"
	"io/ioutil"
	"net/http"
	"sort"
	"strconv"
	"time"

	"github.com/diadata-org/diadata/internal/pkg/indexCalculationService"

	"github.com/diadata-org/diadata/pkg/dia"
	"github.com/diadata-org/diadata/pkg/http/restApi"
	models "github.com/diadata-org/diadata/pkg/model"
	"github.com/diadata-org/diadata/pkg/utils"
	"github.com/ethereum/go-ethereum/common"
	"github.com/gin-gonic/gin"
	"github.com/go-redis/redis"
	log "github.com/sirupsen/logrus"
)

var DECIMALS_CACHE = make(map[dia.Asset]uint8)

type Env struct {
	DataStore models.Datastore
	RelDB     models.RelDB
}

// PostSupply deprecated? TO DO
func (env *Env) PostSupply(c *gin.Context) {

	body, err := ioutil.ReadAll(c.Request.Body)
	if err != nil {
		restApi.SendError(c, http.StatusInternalServerError, errors.New("ReadAll"))
	} else {
		var t dia.Supply
		err = json.Unmarshal(body, &t)
		if err != nil {
			restApi.SendError(c, http.StatusInternalServerError, err)
		} else {
			if t.Asset.Symbol == "" || t.CirculatingSupply == 0.0 {
				log.Errorln("received supply:", t)
				restApi.SendError(c, http.StatusInternalServerError, errors.New("missing symbol or circulating supply value"))
			} else {
				log.Println("received supply:", t)
				source := dia.Diadata
				if t.Source != "" {
					source = t.Source
				}
				s := &dia.Supply{
					Time:              t.Time,
					Asset:             t.Asset,
					Source:            source,
					CirculatingSupply: t.CirculatingSupply}

				err := env.DataStore.SetSupply(s)

				if err == nil {
					c.JSON(http.StatusOK, s)
				} else {
					restApi.SendError(c, http.StatusInternalServerError, err)
				}
			}
		}
	}
}

// SetQuotation sets a quotation to redis cache. Input must be of the format:
// '["blockchain","address","value"]'
func (env *Env) SetQuotation(c *gin.Context) {

	var quotation models.AssetQuotation
	var input []string
	body, err := ioutil.ReadAll(c.Request.Body)
	if err != nil {
		restApi.SendError(c, http.StatusInternalServerError, errors.New("ReadAll"))
		return
	}
	err = json.Unmarshal(body, &input)
	if err != nil {
		restApi.SendError(c, http.StatusInternalServerError, errors.New("unmarshal body"))
		return
	}
	if len(input) != 3 {
		restApi.SendError(c, http.StatusInternalServerError, errors.New("wrong number of inputs"))
		return
	}

	quotation.Asset.Blockchain = input[0]
	quotation.Asset.Address = input[1]
	price, err := strconv.ParseFloat(input[2], 64)
	if err != nil {
		restApi.SendError(c, http.StatusInternalServerError, err)
		return
	}
	quotation.Price = price
	quotation.Source = "diadata.org"
	quotation.Time = time.Now()

	_, err = env.DataStore.SetAssetQuotationCache(&quotation, true)
	if err != nil {
		restApi.SendError(c, http.StatusInternalServerError, err)
		return
	}
}

// GetAssetQuotation returns quotation of asset with highest market cap among
// all assets with symbol ticker @symbol.
func (env *Env) GetAssetQuotation(c *gin.Context) {
	blockchain := c.Param("blockchain")
	address := c.Param("address")
	var err error
	var asset dia.Asset
	var quotationExtended models.AssetQuotationFull
	timestamp := time.Now()

	// An asset is uniquely defined by blockchain and address.
	asset, err = env.RelDB.GetAsset(address, blockchain)
	if err != nil {
		restApi.SendError(c, http.StatusNotFound, err)
		return
	}

	// Get quotation for asset.
	quotation, err := env.DataStore.GetAssetQuotation(asset, timestamp)
	if err != nil {
		restApi.SendError(c, http.StatusNotFound, err)
		return
	}

	quotationYesterday, err := env.DataStore.GetAssetQuotation(asset, timestamp.AddDate(0, 0, -1))
	if err != nil {
		log.Warn("get quotation yesterday: ", err)
	} else {
		quotationExtended.PriceYesterday = quotationYesterday.Price
	}
	volumeYesterday, err := env.RelDB.GetAssetVolume24H(asset)
	if err != nil {
		log.Warn("get volume yesterday: ", err)
	} else {
		quotationExtended.VolumeYesterdayUSD = volumeYesterday
	}

	// Appropriate formatting.
	quotationExtended.Symbol = quotation.Asset.Symbol
	quotationExtended.Name = quotation.Asset.Name
	quotationExtended.Address = quotation.Asset.Address
	quotationExtended.Blockchain = quotation.Asset.Blockchain
	quotationExtended.Price = quotation.Price
	quotationExtended.Time = quotation.Time
	quotationExtended.Source = quotation.Source

	c.JSON(http.StatusOK, quotationExtended)

}

// GetQuotation returns quotation of asset with highest market cap among
// all assets with symbol ticker @symbol.
func (env *Env) GetQuotation(c *gin.Context) {
	symbol := c.Param("symbol")
	timestamp := time.Now()
	var quotationExtended models.AssetQuotationFull
	// Fetch underlying assets for symbol
	assets, err := env.RelDB.GetTopAssetByVolume(symbol)
	if err != nil {
		restApi.SendError(c, http.StatusNotFound, err)
		return
	}
	log.Info("num assets: ", len(assets))
	log.Info("error: ", err)
	if len(assets) == 0 {
		restApi.SendError(c, http.StatusNotFound, errors.New("no quotation available"))
		return
	}
	topAsset := assets[0]
	quotation, err := env.DataStore.GetAssetQuotation(topAsset, timestamp)
	if err != nil {
		restApi.SendError(c, http.StatusNotFound, errors.New("no quotation available"))
		return
	}
	quotationYesterday, err := env.DataStore.GetAssetQuotation(topAsset, timestamp.AddDate(0, 0, -1))
	if err != nil {
		log.Warn("get quotation yesterday: ", err)
	} else {
		quotationExtended.PriceYesterday = quotationYesterday.Price
	}
	volumeYesterday, err := env.RelDB.GetAssetVolume24H(topAsset)
	if err != nil {
		log.Warn("get volume yesterday: ", err)
	} else {
		quotationExtended.VolumeYesterdayUSD = volumeYesterday
	}
	quotationExtended.Symbol = quotation.Asset.Symbol
	quotationExtended.Name = quotation.Asset.Name
	quotationExtended.Address = quotation.Asset.Address
	quotationExtended.Blockchain = quotation.Asset.Blockchain
	quotationExtended.Price = quotation.Price
	quotationExtended.Time = quotation.Time
	quotationExtended.Source = quotation.Source

	c.JSON(http.StatusOK, quotationExtended)
}

func (env *Env) GetPaxgQuotationOunces(c *gin.Context) {
	q, err := env.DataStore.GetPaxgQuotationOunces()
	if err != nil {
		if errors.Is(err, redis.Nil) {
			restApi.SendError(c, http.StatusNotFound, err)
		} else {
			restApi.SendError(c, http.StatusInternalServerError, err)
		}
	} else {
		c.JSON(http.StatusOK, q)
	}
}

func (env *Env) GetPaxgQuotationGrams(c *gin.Context) {
	q, err := env.DataStore.GetPaxgQuotationGrams()
	if err != nil {
		if errors.Is(err, redis.Nil) {
			restApi.SendError(c, http.StatusNotFound, err)
		} else {
			restApi.SendError(c, http.StatusInternalServerError, err)
		}
	} else {
		c.JSON(http.StatusOK, q)
	}
}

<<<<<<< HEAD
func (env *Env) GetDiaTotalSupply(c *gin.Context) {
	q, err := env.DataStore.GetDiaTotalSupply()
	if err != nil {
		if err == redis.Nil {
			restApi.SendError(c, http.StatusNotFound, err)
		} else {
			restApi.SendError(c, http.StatusInternalServerError, err)
		}
	} else {
		c.JSON(http.StatusOK, q)
	}
}

func (env *Env) GetDiaCirculatingSupply(c *gin.Context) {
	q, err := env.DataStore.GetDiaCirculatingSupply()
	if err != nil {
		if err == redis.Nil {
			restApi.SendError(c, http.StatusNotFound, err)
		} else {
			restApi.SendError(c, http.StatusInternalServerError, err)
		}
	} else {
		c.JSON(http.StatusOK, q)
	}
}

func (env *Env) GetLastPriceBeforeAllExchanges(c *gin.Context) {
	symbol := c.Param("symbol")
	filter := c.Param("filter")
	timestampStr := c.Param("timestamp")

	var timestamp time.Time
	if timestampStr == "" {
		timestamp = time.Now()
	} else {
		timestampInt, err := strconv.ParseInt(timestampStr, 10, 64)
		if err != nil {
			restApi.SendError(c, http.StatusInternalServerError, err)
			return
		}
		timestamp = time.Unix(timestampInt, 0)
	}

	price, err := env.DataStore.GetLastPriceBefore(symbol, filter, "", timestamp)

	if err != nil {
		restApi.SendError(c, http.StatusInternalServerError, err)
	} else {
		c.JSON(http.StatusOK, price)
	}
}

func (env *Env) GetLastPriceBefore(c *gin.Context) {
	symbol := c.Param("symbol")
	filter := c.Param("filter")
	exchange := c.Param("exchange")
	timestampStr := c.Param("timestamp")

	var timestamp time.Time
	if timestampStr == "" {
		timestamp = time.Now()
	} else {
		timestampInt, err := strconv.ParseInt(timestampStr, 10, 64)
		if err != nil {
			restApi.SendError(c, http.StatusInternalServerError, err)
			return
		}
		timestamp = time.Unix(timestampInt, 0)
	}

	price, err := env.DataStore.GetLastPriceBefore(symbol, filter, exchange, timestamp)

	if err != nil {
		restApi.SendError(c, http.StatusInternalServerError, err)
	} else {
		c.JSON(http.StatusOK, price)
	}
}

=======
>>>>>>> f23601da
// GetSupply returns latest supply of token with @symbol
func (env *Env) GetSupply(c *gin.Context) {
	symbol := c.Param("symbol")
	s, err := env.DataStore.GetLatestSupply(symbol)
	if err != nil {
		if errors.Is(err, redis.Nil) {
			restApi.SendError(c, http.StatusNotFound, err)
		} else {
			restApi.SendError(c, http.StatusInternalServerError, err)
		}
	} else {
		c.JSON(http.StatusOK, s)
	}
}

// GetSupplies returns a time range of supplies of token with @symbol
func (env *Env) GetSupplies(c *gin.Context) {
	symbol := c.Param("symbol")
	starttimeStr := c.DefaultQuery("starttime", "noRange")
	endtimeStr := c.Query("endtime")

	var starttime, endtime time.Time

	if starttimeStr == "noRange" || endtimeStr == "" {
		starttime = time.Unix(1, 0)
		endtime = time.Now()
	} else {
		starttimeInt, err := strconv.ParseInt(starttimeStr, 10, 64)
		if err != nil {
			restApi.SendError(c, http.StatusInternalServerError, err)
			return
		}
		starttime = time.Unix(starttimeInt, 0)
		endtimeInt, err := strconv.ParseInt(endtimeStr, 10, 64)
		if err != nil {
			restApi.SendError(c, http.StatusInternalServerError, err)
			return
		}
		endtime = time.Unix(endtimeInt, 0)
	}

	s, err := env.DataStore.GetSupply(symbol, starttime, endtime)
	if len(s) == 0 {
		c.JSON(http.StatusOK, make([]string, 0))
		return
	}
	if err != nil {
		restApi.SendError(c, http.StatusInternalServerError, err)
		return
	}
	c.JSON(http.StatusOK, s)
}

// GetVolume if no times are set use the last 24h
func (env *Env) GetVolume(c *gin.Context) {
	symbol := c.Param("symbol")
	starttimeStr := c.DefaultQuery("starttime", "noRange")
	endtimeStr := c.Query("endtime")

	var starttime, endtime time.Time

	if starttimeStr == "noRange" {
		starttime = time.Unix(1, 0)
	} else {
		starttimeInt, err := strconv.ParseInt(starttimeStr, 10, 64)
		if err != nil {
			restApi.SendError(c, http.StatusInternalServerError, err)
			return
		}
		starttime = time.Unix(starttimeInt, 0)
	}
	if endtimeStr == "" {
		endtime = time.Now()
	} else {
		endtimeInt, err := strconv.ParseInt(endtimeStr, 10, 64)
		if err != nil {
			restApi.SendError(c, http.StatusInternalServerError, err)
			return
		}
		endtime = time.Unix(endtimeInt, 0)
	}

	// TO DO: Adapt to new asset struct
	preliminaryAsset := dia.Asset{
		Symbol: symbol,
	}
	v, err := env.DataStore.GetVolumeInflux(preliminaryAsset, starttime, endtime)
	if err != nil {
		restApi.SendError(c, http.StatusInternalServerError, err)
		return
	}
	c.JSON(http.StatusOK, v)
}

// Get24hVolume if no times are set use the last 24h
func (env *Env) Get24hVolume(c *gin.Context) {
	exchange := c.Param("exchange")
	// starttimeStr := c.DefaultQuery("starttime", "noRange")
	// endtimeStr := c.Query("endtime")

	// var starttime, endtime time.Time

	// if starttimeStr == "noRange" {
	// 	starttime := time.Now().AddDate(0, 0, -1)
	// } else {
	// 	starttimeInt, err := strconv.ParseInt(starttimeStr, 10, 64)
	// 	if err != nil {
	// 		restApi.SendError(c, http.StatusInternalServerError, err)
	// 		return
	// 	}
	// 	starttime = time.Unix(starttimeInt, 0)
	// }
	// if endtimeStr == "" {
	// 	endtime = time.Now()
	// } else {
	// 	endtimeInt, err := strconv.ParseInt(endtimeStr, 10, 64)
	// 	if err != nil {
	// 		restApi.SendError(c, http.StatusInternalServerError, err)
	// 		return
	// 	}
	// 	endtime = time.Unix(endtimeInt, 0)
	// }

	v, err := env.DataStore.Sum24HoursExchange(exchange)
	if err != nil {
		restApi.SendError(c, http.StatusInternalServerError, err)
		return
	}
	c.JSON(http.StatusOK, v)
}

// GetPairs returns all pairs
func (env *Env) GetPairs(c *gin.Context) {
	p, err := env.RelDB.GetPairs("")
	if err != nil {
		restApi.SendError(c, http.StatusInternalServerError, err)
	} else {
		c.JSON(http.StatusOK, &models.Pairs{Pairs: p})
	}
}

// GetExchanges is the delegate method for fetching all
// available trading places.
func (env *Env) GetExchanges(c *gin.Context) {
	q := env.DataStore.GetExchanges()
	if len(q) == 0 {
		restApi.SendError(c, http.StatusInternalServerError, nil)
	}
	c.JSON(http.StatusOK, q)
}

// GetChartPoints godoc
// @Param   scale      query   string     false       "scale 5m 30m 1h 4h 1d 1w"
func (env *Env) GetChartPoints(c *gin.Context) {
	filter := c.Param("filter")
	exchange := c.Param("exchange")
	symbol := c.Param("symbol")
	scale := c.Query("scale")
	starttimeStr := c.Query("starttime")
	endtimeStr := c.Query("endtime")

	// Set times depending on what is given by the query parameters
	var starttime, endtime time.Time
	if starttimeStr == "" && endtimeStr == "" {
		// Last seven days per default
		starttime = time.Now().AddDate(0, 0, -7)
		endtime = time.Now()
	} else if starttimeStr == "" && endtimeStr != "" {
		// zero time if not given
		starttime = time.Time{}
		endtimeInt, err := strconv.ParseInt(endtimeStr, 10, 64)
		if err != nil {
			restApi.SendError(c, http.StatusInternalServerError, err)
			return
		}
		endtime = time.Unix(endtimeInt, 0)
	} else if starttimeStr != "" && endtimeStr == "" {
		// endtime now if not given
		endtime = time.Now()
		starttimeInt, err := strconv.ParseInt(starttimeStr, 10, 64)
		if err != nil {
			restApi.SendError(c, http.StatusInternalServerError, err)
			return
		}
		starttime = time.Unix(starttimeInt, 0)
	} else {
		starttimeInt, err := strconv.ParseInt(starttimeStr, 10, 64)
		if err != nil {
			restApi.SendError(c, http.StatusInternalServerError, err)
			return
		}
		starttime = time.Unix(starttimeInt, 0)
		endtimeInt, err := strconv.ParseInt(endtimeStr, 10, 64)
		if err != nil {
			restApi.SendError(c, http.StatusInternalServerError, err)
			return
		}
		endtime = time.Unix(endtimeInt, 0)
	}

	p, err := env.DataStore.GetFilterPoints(filter, exchange, symbol, scale, starttime, endtime)
	if err != nil {
		restApi.SendError(c, http.StatusInternalServerError, err)
	} else {
		c.JSON(http.StatusOK, p)
	}
}

// GetChartPointsAllExchanges godoc
// @Param   scale      query   string     false       "scale 5m 30m 1h 4h 1d 1w"
func (env *Env) GetChartPointsAllExchanges(c *gin.Context) {
	filter := c.Param("filter")
	symbol := c.Param("symbol")
	scale := c.Query("scale")
	starttimeStr := c.Query("starttime")
	endtimeStr := c.Query("endtime")

	// Set times depending on what is given by the query parameters
	var starttime, endtime time.Time
	if starttimeStr == "" && endtimeStr == "" {
		// Last seven days per default
		starttime = time.Now().AddDate(0, 0, -7)
		endtime = time.Now()
	} else if starttimeStr == "" && endtimeStr != "" {
		// zero time if not given
		starttime = time.Time{}
		endtimeInt, err := strconv.ParseInt(endtimeStr, 10, 64)
		if err != nil {
			restApi.SendError(c, http.StatusInternalServerError, err)
			return
		}
		endtime = time.Unix(endtimeInt, 0)
	} else if starttimeStr != "" && endtimeStr == "" {
		// endtime now if not given
		endtime = time.Now()
		starttimeInt, err := strconv.ParseInt(starttimeStr, 10, 64)
		if err != nil {
			restApi.SendError(c, http.StatusInternalServerError, err)
			return
		}
		starttime = time.Unix(starttimeInt, 0)
	} else {
		starttimeInt, err := strconv.ParseInt(starttimeStr, 10, 64)
		if err != nil {
			restApi.SendError(c, http.StatusInternalServerError, err)
			return
		}
		starttime = time.Unix(starttimeInt, 0)
		endtimeInt, err := strconv.ParseInt(endtimeStr, 10, 64)
		if err != nil {
			restApi.SendError(c, http.StatusInternalServerError, err)
			return
		}
		endtime = time.Unix(endtimeInt, 0)
	}

	p, err := env.DataStore.GetFilterPoints(filter, "", symbol, scale, starttime, endtime)
	if err != nil {
		restApi.SendError(c, http.StatusInternalServerError, err)
	} else {
		c.JSON(http.StatusOK, p)
	}
}

// GetAllSymbols returns all Symbols on @exchange.
// If @exchange is not set, it returns all symbols across all exchanges.
// If @top is set to an integer, only the top @top symbols w.r.t. trading volume are returned. This is
// only active if @exchange is not set.
func (env *Env) GetAllSymbols(c *gin.Context) {
	var s []string
	var numSymbols int64
	var sortedAssets []dia.Asset
	var err error

	substring := c.Param("substring")
	exchange := c.DefaultQuery("exchange", "noRange")
	numSymbolsString := c.Query("top")

	if numSymbolsString != "" {
		numSymbols, err = strconv.ParseInt(numSymbolsString, 10, 64)
		if err != nil {
			restApi.SendError(c, http.StatusInternalServerError, errors.New("number of symbols must be an integer"))
		}
	}

	// Filter results by substring. @exchange is disabled.
	if substring != "" {
		s, err = env.RelDB.GetExchangeSymbols("", substring)
		if err != nil {
			restApi.SendError(c, http.StatusInternalServerError, errors.New("cannot find symbols"))
		}
		s = utils.UniqueStrings(s)

		sort.Strings(s)
		// Sort all symbols by volume, append if they have no volume.
		sortedAssets, err = env.RelDB.GetAssetsWithVOL(int64(0), substring)
		if err != nil {
			log.Error("get assets with volume: ", err)
		}
		var sortedSymbols []string
		for _, asset := range sortedAssets {
			sortedSymbols = append(sortedSymbols, asset.Symbol)
		}
		sortedSymbols = utils.UniqueStrings(sortedSymbols)
		allSymbols := utils.UniqueStrings(append(sortedSymbols, s...))

		c.JSON(http.StatusOK, allSymbols)
		return
	}

	if exchange == "noRange" {
		if numSymbolsString != "" {
			// -- Get top @numSymbols symbols across all exchanges. --
			sortedAssets, err = env.RelDB.GetAssetsWithVOL(numSymbols, "")
			if err != nil {
				log.Error("get assets with volume: ", err)
			}
			for _, asset := range sortedAssets {
				s = append(s, asset.Symbol)
			}
			c.JSON(http.StatusOK, s)
		} else {
			// -- Get all symbols across all exchanges. --
			s, err = env.RelDB.GetExchangeSymbols("", "")
			if err != nil {
				restApi.SendError(c, http.StatusInternalServerError, errors.New("cannot find symbols"))
			}
			s = utils.UniqueStrings(s)

			sort.Strings(s)
			// Sort all symbols by volume, append if they have no volume.
			sortedAssets, err = env.RelDB.GetAssetsWithVOL(numSymbols, "")
			if err != nil {
				log.Error("get assets with volume: ", err)
			}
			var sortedSymbols []string
			for _, asset := range sortedAssets {
				sortedSymbols = append(sortedSymbols, asset.Symbol)
			}
			sortedSymbols = utils.UniqueStrings(sortedSymbols)
			allSymbols := utils.UniqueStrings(append(sortedSymbols, s...))

			c.JSON(http.StatusOK, allSymbols)
		}
	} else {
		// -- Get all symbols on @exchange. --
		symbols, err := env.RelDB.GetExchangeSymbols(exchange, "")
		if err != nil {
			restApi.SendError(c, http.StatusInternalServerError, errors.New("cannot find symbols"))
		}
		c.JSON(http.StatusOK, symbols)
	}

}

// -----------------------------------------------------------------------------
// INDICES
// -----------------------------------------------------------------------------

func (env *Env) GetCviIndex(c *gin.Context) {
	starttimeStr := c.DefaultQuery("starttime", "noRange")
	endtimeStr := c.Query("endtime")
	symbol := c.Query("symbol")

	var starttime, endtime time.Time
	var q []dia.CviDataPoint
	var err error

	if starttimeStr == "noRange" || endtimeStr == "" {
		starttime = time.Unix(0, 0)
		endtime = time.Now()
	} else {
		starttimeInt, err := strconv.ParseInt(starttimeStr, 10, 64)
		if err != nil {
			restApi.SendError(c, http.StatusInternalServerError, err)
			return
		}
		starttime = time.Unix(starttimeInt, 0)
		endtimeInt, err := strconv.ParseInt(endtimeStr, 10, 64)
		if err != nil {
			restApi.SendError(c, http.StatusInternalServerError, err)
			return
		}
		endtime = time.Unix(endtimeInt, 0)
	}

	q, err = env.DataStore.GetCVIInflux(starttime, endtime, symbol)

	//for i := range q {
	//	q[i].Value /= 2430.5812295231785
	//}
	if len(q) == 0 {
		c.JSON(http.StatusOK, make([]string, 0))
	}
	if err != nil {
		restApi.SendError(c, http.StatusInternalServerError, err)
		return
	}
	c.JSON(http.StatusOK, q)
}

// GetCryptoDerivative returns all information on a given derivative of class
// @derivativeType and name @name
func (env *Env) GetCryptoDerivative(c *gin.Context) {
	derivativeType := c.Param("type")
	fmt.Println(derivativeType)
	derivativeName := c.Param("name")
	fmt.Println(derivativeName)
	// TO DO
	// 2-step:
	// 1. specify class of derivative
	// 2. get derivative information from derivative given by @derivativeName in class given by item 1.

	// q, err := env.DataStore.GetCryptoIndex(indexType)
	// if err != nil {
	// 	if errors.Is(err, redis.Nil) {
	// 		restApi.SendError(c, http.StatusNotFound, err)
	// 	} else {
	// 		restApi.SendError(c, http.StatusInternalServerError, err)
	// 	}
	// }

	// Depending on return format of GetCryptoIndex, either get additional information
	// on the constituents or directly fill the new type "CryptoIndex"

}

// -----------------------------------------------------------------------------
// DeFi LENDING RATES
// -----------------------------------------------------------------------------

// GetLendingProtocols returns all symbols available in our (redis) database.
// Optional query parameter exchange returns only symbols available on this exchange.
func (env *Env) GetLendingProtocols(c *gin.Context) {
	q, err := env.DataStore.GetDefiProtocols()
	fmt.Println("protocols: ", q)
	if len(q) == 0 || err != nil {
		restApi.SendError(c, http.StatusInternalServerError, nil)
	}
	c.JSON(http.StatusOK, q)
}

// GetDefiRate is the delegate method to fetch the value(s) of
// the defi lending rate of @asset at the exchange with @protocol.
// Last value is retrieved. Otional query parameters allow to obtain data in a time range.
func (env *Env) GetDefiRate(c *gin.Context) {
	protocol := c.Param("protocol")
	asset := c.Param("asset")
	date := c.Param("time")
	// Add optional query parameters for requesting a range of values
	dateInit := c.DefaultQuery("dateInit", "noRange")
	dateFinal := c.Query("dateFinal")

	if dateInit == "noRange" {
		// Return most recent data point
		endtime := time.Time{}
		var err error
		if date == "" {
			endtime = time.Now()
		} else {
			// Convert unix time int/string to time
			endtime, err = utils.StrToUnixtime(date)
			if err != nil {
				restApi.SendError(c, http.StatusNotFound, err)
			}
		}
		starttime := endtime.AddDate(0, 0, -1)

		q, err := env.DataStore.GetDefiRateInflux(starttime, endtime, asset, protocol)
		if err != nil {
			if errors.Is(err, redis.Nil) {
				restApi.SendError(c, http.StatusNotFound, err)
			} else {
				restApi.SendError(c, http.StatusInternalServerError, err)
			}
		} else {
			c.JSON(http.StatusOK, q[len(q)-1])
		}
	} else {
		starttime, err := utils.StrToUnixtime(dateInit)
		if err != nil {
			restApi.SendError(c, http.StatusNotFound, err)
		}
		endtime, err := utils.StrToUnixtime(dateFinal)
		if err != nil {
			restApi.SendError(c, http.StatusNotFound, err)
		}
		q, err := env.DataStore.GetDefiRateInflux(starttime, endtime, asset, protocol)
		if err != nil {
			if errors.Is(err, redis.Nil) {
				restApi.SendError(c, http.StatusNotFound, err)
			} else {
				restApi.SendError(c, http.StatusInternalServerError, err)
			}
		} else {
			c.JSON(http.StatusOK, q)
		}
	}
}

// GetDefiState is the delegate method to fetch the value(s) of
// the defi lending rate of @asset at the exchange with @protocol.
// Last value is retrieved. Otional query parameters allow to obtain data in a time range.
func (env *Env) GetDefiState(c *gin.Context) {
	protocol := c.Param("protocol")
	date := c.Param("time")
	// Add optional query parameters for requesting a range of values
	dateInit := c.DefaultQuery("dateInit", "noRange")
	dateFinal := c.Query("dateFinal")

	if dateInit == "noRange" {
		// Return most recent data point
		endtime := time.Time{}
		var err error
		if date == "" {
			endtime = time.Now()
		} else {
			// Convert unix time int/string to time
			endtime, err = utils.StrToUnixtime(date)
			if err != nil {
				restApi.SendError(c, http.StatusNotFound, err)
			}
		}
		starttime := endtime.AddDate(0, 0, -1)

		q, err := env.DataStore.GetDefiStateInflux(starttime, endtime, protocol)
		if err != nil {
			if errors.Is(err, redis.Nil) {
				restApi.SendError(c, http.StatusNotFound, err)
			} else {
				restApi.SendError(c, http.StatusInternalServerError, err)
			}
		} else {
			c.JSON(http.StatusOK, q[len(q)-1])
		}
	} else {
		starttime, err := utils.StrToUnixtime(dateInit)
		if err != nil {
			restApi.SendError(c, http.StatusNotFound, err)
		}
		endtime, err := utils.StrToUnixtime(dateFinal)
		if err != nil {
			restApi.SendError(c, http.StatusNotFound, err)
		}
		q, err := env.DataStore.GetDefiStateInflux(starttime, endtime, protocol)
		if err != nil {
			if errors.Is(err, redis.Nil) {
				restApi.SendError(c, http.StatusNotFound, err)
			} else {
				restApi.SendError(c, http.StatusInternalServerError, err)
			}
		} else {
			c.JSON(http.StatusOK, q)
		}
	}
}

// -----------------------------------------------------------------------------
// FARMING POOLS
// -----------------------------------------------------------------------------

// GetFarmingPools is the delegate method to fetch the value(s) of
// the farming pool information of @protocol.
// Last value is retrieved. Otional query parameters allow to obtain data in a time range.
func (env *Env) GetFarmingPools(c *gin.Context) {
	q, err := env.DataStore.GetFarmingPools()
	if err != nil {
		if errors.Is(err, redis.Nil) {
			restApi.SendError(c, http.StatusNotFound, err)
		} else {
			restApi.SendError(c, http.StatusInternalServerError, err)
		}
	} else {
		c.JSON(http.StatusOK, q)
	}
}

// GetFarmingPoolData is the delegate method to fetch the value(s) of
// the farming pool information of @protocol.
// Last value is retrieved. Otional query parameters allow to obtain data in a time range.
func (env *Env) GetFarmingPoolData(c *gin.Context) {
	protocol := c.Param("protocol")
	poolID := c.Param("poolID")
	date := c.Param("time")
	// Add optional query parameters for requesting a range of values
	dateInit := c.DefaultQuery("dateInit", "noRange")
	dateFinal := c.Query("dateFinal")

	if dateInit == "noRange" {
		// Return most recent data point
		endtime := time.Time{}
		var err error
		if date == "" {
			endtime = time.Now()
		} else {
			// Convert unix time int/string to time
			endtime, err = utils.StrToUnixtime(date)
			if err != nil {
				restApi.SendError(c, http.StatusNotFound, err)
			}
		}
		starttime := endtime.AddDate(0, 0, -1)

		q, err := env.DataStore.GetFarmingPoolData(starttime, endtime, protocol, poolID)
		if err != nil {
			if errors.Is(err, redis.Nil) {
				restApi.SendError(c, http.StatusNotFound, err)
			} else {
				restApi.SendError(c, http.StatusInternalServerError, err)
			}
		} else {
			c.JSON(http.StatusOK, q[0])
		}
	} else {
		starttime, err := utils.StrToUnixtime(dateInit)
		if err != nil {
			restApi.SendError(c, http.StatusNotFound, err)
		}
		endtime, err := utils.StrToUnixtime(dateFinal)
		if err != nil {
			restApi.SendError(c, http.StatusNotFound, err)
		}
		q, err := env.DataStore.GetFarmingPoolData(starttime, endtime, protocol, poolID)
		if err != nil {
			if errors.Is(err, redis.Nil) {
				restApi.SendError(c, http.StatusNotFound, err)
			} else {
				restApi.SendError(c, http.StatusInternalServerError, err)
			}
		} else {
			c.JSON(http.StatusOK, q)
		}
	}
}

// -----------------------------------------------------------------------------
// INTEREST RATES
// -----------------------------------------------------------------------------

// GetInterestRate is the delegate method to fetch the value of
// the interest rate with symbol @symbol at the date @time.
// Optional query parameters allow to obtain data in a time range.
func (env *Env) GetInterestRate(c *gin.Context) {
	symbol := c.Param("symbol")
	date := c.Param("time")
	// Add optional query parameters for requesting a range of values
	dateInit := c.DefaultQuery("dateInit", "noRange")
	dateFinal := c.Query("dateFinal")

	if dateInit == "noRange" {
		q, err := env.DataStore.GetInterestRate(symbol, date)
		if err != nil {
			if errors.Is(err, redis.Nil) {
				restApi.SendError(c, http.StatusNotFound, err)
			} else {
				restApi.SendError(c, http.StatusInternalServerError, err)
			}
		} else {
			c.JSON(http.StatusOK, q)
		}
	} else {
		q, err := env.DataStore.GetInterestRateRange(symbol, dateInit, dateFinal)
		if err != nil {
			if errors.Is(err, redis.Nil) {
				restApi.SendError(c, http.StatusNotFound, err)
			} else {
				restApi.SendError(c, http.StatusInternalServerError, err)
			}
		} else {
			c.JSON(http.StatusOK, q)
		}
	}
}

// GetCompoundedRate is the delegate method to fetch compounded rate values for interest rates
func (env *Env) GetCompoundedRate(c *gin.Context) {

	// Import and cast input from API call
	symbol := c.Param("symbol")
	dpy := c.Param("dpy")
	daysPerYear, err := strconv.Atoi(dpy)
	if err != nil {
		restApi.SendError(c, http.StatusInternalServerError, err)
	}
	datestring := c.Param("time")

	// Add optional query parameters for requesting a range of values
	dateInitstring := c.DefaultQuery("dateInit", "noRange")
	dateFinalstring := c.Query("dateFinal")

	// Retrieve rounding convention for @symbol
	rounding := 0

	if dateInitstring == "noRange" {

		var date time.Time
		if datestring == "" {
			// If date is omitted in API call, take most recent date
			date = time.Now()
		} else {
			date, err = time.Parse("2006-01-02", datestring)
		}
		if err != nil {
			restApi.SendError(c, http.StatusInternalServerError, err)
		}

		q, err := env.DataStore.GetCompoundedIndex(symbol, date, daysPerYear, rounding)
		if err != nil {
			if errors.Is(err, redis.Nil) {
				restApi.SendError(c, http.StatusNotFound, err)
			} else {
				restApi.SendError(c, http.StatusInternalServerError, err)
			}
		} else {
			c.JSON(http.StatusOK, q)
		}

	} else {

		dateInit, err := time.Parse("2006-01-02", dateInitstring)
		if err != nil {
			restApi.SendError(c, http.StatusInternalServerError, err)
		}
		dateFinal, err := time.Parse("2006-01-02", dateFinalstring)
		if err != nil {
			restApi.SendError(c, http.StatusInternalServerError, err)
		}

		q, err := env.DataStore.GetCompoundedIndexRange(symbol, dateInit, dateFinal, daysPerYear, rounding)
		if err != nil {
			if errors.Is(err, redis.Nil) {
				restApi.SendError(c, http.StatusNotFound, err)
			} else {
				restApi.SendError(c, http.StatusInternalServerError, err)
			}
		} else {
			c.JSON(http.StatusOK, q)
		}

	}
}

// GetCompoundedAvg is the delegate method to fetch averaged compounded rate values for interest rates
func (env *Env) GetCompoundedAvg(c *gin.Context) {

	tInit := time.Now()

	// Import and cast input from API call
	symbol := c.Param("symbol")
	datestring := c.Param("time")
	date, _ := time.Parse("2006-01-02", datestring)
	days := c.Param("days")
	calDays, err := strconv.Atoi(days)
	if err != nil {
		restApi.SendError(c, http.StatusInternalServerError, err)
	}
	dpy := c.Param("dpy")
	daysPerYear, err := strconv.Atoi(dpy)
	if err != nil {
		restApi.SendError(c, http.StatusInternalServerError, err)
	}

	// Add optional query parameters for requesting a range of values
	dateInitstring := c.DefaultQuery("dateInit", "noRange")
	dateFinalstring := c.Query("dateFinal")

	rounding := 0

	if dateInitstring == "noRange" {

		// Compute compunded rate and return if no error
		q, err := env.DataStore.GetCompoundedAvg(symbol, date, calDays, daysPerYear, rounding)
		if err != nil {
			if errors.Is(err, redis.Nil) {
				restApi.SendError(c, http.StatusNotFound, err)
			} else {
				restApi.SendError(c, http.StatusInternalServerError, err)
			}
		} else {
			c.JSON(http.StatusOK, q)
		}

	} else {

		dateInit, err := time.Parse("2006-01-02", dateInitstring)
		if err != nil {
			restApi.SendError(c, http.StatusInternalServerError, err)
		}
		dateFinal, err := time.Parse("2006-01-02", dateFinalstring)
		if err != nil {
			restApi.SendError(c, http.StatusInternalServerError, err)
		}

		q, err := env.DataStore.GetCompoundedAvgRange(symbol, dateInit, dateFinal, calDays, daysPerYear, rounding)
		if err != nil {
			if errors.Is(err, redis.Nil) {
				restApi.SendError(c, http.StatusNotFound, err)
			} else {
				restApi.SendError(c, http.StatusInternalServerError, err)
			}
		} else {
			c.JSON(http.StatusOK, q)
		}

	}

	tFinal := time.Now()
	fmt.Println("time elapsed in API call: ", tFinal.Sub(tInit))
}

// GetCompoundedAvgDIA is the delegate method to fetch averaged compounded rate values for interest rates
func (env *Env) GetCompoundedAvgDIA(c *gin.Context) {

	tInit := time.Now()

	// Import and cast input from API call
	symbol := c.Param("symbol")
	datestring := c.Param("time")
	date, _ := time.Parse("2006-01-02", datestring)
	days := c.Param("days")
	calDays, err := strconv.Atoi(days)
	if err != nil {
		restApi.SendError(c, http.StatusInternalServerError, err)
	}
	dpy := c.Param("dpy")
	daysPerYear, err := strconv.Atoi(dpy)
	if err != nil {
		restApi.SendError(c, http.StatusInternalServerError, err)
	}

	// Add optional query parameters for requesting a range of values
	dateInitstring := c.DefaultQuery("dateInit", "noRange")
	dateFinalstring := c.Query("dateFinal")

	rounding := 0

	if dateInitstring == "noRange" {

		// In this method, there is a rate for every calendar day. Hence, the compounded rate
		// for a particular day can be retrieved by the range method easily.
		dateFinal := date.AddDate(0, 0, 1)
		q, err := env.DataStore.GetCompoundedAvgDIARange(symbol, date, dateFinal, calDays, daysPerYear, rounding)

		if err != nil {
			if errors.Is(err, redis.Nil) {
				restApi.SendError(c, http.StatusNotFound, err)
			} else {
				restApi.SendError(c, http.StatusInternalServerError, err)
			}
		} else {
			c.JSON(http.StatusOK, q)
		}

	} else {

		dateInit, err := time.Parse("2006-01-02", dateInitstring)
		if err != nil {
			restApi.SendError(c, http.StatusInternalServerError, err)
		}
		dateFinal, err := time.Parse("2006-01-02", dateFinalstring)
		if err != nil {
			restApi.SendError(c, http.StatusInternalServerError, err)
		}

		q, err := env.DataStore.GetCompoundedAvgDIARange(symbol, dateInit, dateFinal, calDays, daysPerYear, rounding)
		if err != nil {
			if errors.Is(err, redis.Nil) {
				restApi.SendError(c, http.StatusNotFound, err)
			} else {
				restApi.SendError(c, http.StatusInternalServerError, err)
			}
		} else {
			c.JSON(http.StatusOK, q)
		}

	}

	tFinal := time.Now()
	fmt.Println("time elapsed in API call: ", tFinal.Sub(tInit))
}

// GetRates is the delegate method for fetching all rate types
// present in the (redis) database.
func (env *Env) GetRates(c *gin.Context) {
	q, err := env.DataStore.GetRatesMeta()
	if len(q) == 0 {
		restApi.SendError(c, http.StatusInternalServerError, nil)
	}
	if err != nil {
		restApi.SendError(c, http.StatusInternalServerError, err)
	}
	c.JSON(http.StatusOK, q)
}

// -----------------------------------------------------------------------------
// FIAT CURRENCIES
// -----------------------------------------------------------------------------

// GetFiatQuotations returns several quotations vs USD as published by the ECB
func (env *Env) GetFiatQuotations(c *gin.Context) {
	q, err := env.DataStore.GetCurrencyChange()
	if err != nil {
		if errors.Is(err, redis.Nil) {
			restApi.SendError(c, http.StatusNotFound, err)
		} else {
			restApi.SendError(c, http.StatusInternalServerError, err)
		}
	} else {
		c.JSON(http.StatusOK, q)
	}
}

// -----------------------------------------------------------------------------
// STOCKS
// -----------------------------------------------------------------------------

func (env *Env) GetStockSymbols(c *gin.Context) {
	type sourcedStock struct {
		Stock  models.Stock
		Source string
	}
	var srcStocks []sourcedStock
	stocks, err := env.DataStore.GetStockSymbols()
	log.Info("stocks: ", stocks)

	if err != nil {
		if err == redis.Nil {
			restApi.SendError(c, http.StatusNotFound, err)
		} else {
			restApi.SendError(c, http.StatusInternalServerError, err)
		}
	} else {
		for stock, source := range stocks {
			srcStocks = append(srcStocks, sourcedStock{
				Stock:  stock,
				Source: source,
			})
		}
		c.JSON(http.StatusOK, srcStocks)
	}
}

// GetStockQuotation is the delegate method to fetch the value(s) of
// quotations of asset with @symbol from @source.
// Last value is retrieved. Otional query parameters allow to obtain data in a time range.
func (env *Env) GetStockQuotation(c *gin.Context) {
	source := c.Param("source")
	symbol := c.Param("symbol")
	date := c.Param("time")
	// Add optional query parameters for requesting a range of values
	dateInit := c.DefaultQuery("dateInit", "noRange")
	dateFinal := c.Query("dateFinal")

	if dateInit == "noRange" {
		// Return most recent data point
		endtime := time.Time{}
		var err error
		if date == "" {
			endtime = time.Now()
		} else {
			// Convert unix time int/string to time
			endtime, err = utils.StrToUnixtime(date)
			if err != nil {
				restApi.SendError(c, http.StatusNotFound, err)
			}
		}
		starttime := endtime.AddDate(0, 0, -1)

		q, err := env.DataStore.GetStockQuotation(source, symbol, starttime, endtime)
		if err != nil {
			if err == redis.Nil {
				restApi.SendError(c, http.StatusNotFound, err)
			} else {
				restApi.SendError(c, http.StatusInternalServerError, err)
			}
		} else {
			c.JSON(http.StatusOK, q[0])
		}
	} else {
		starttime, err := utils.StrToUnixtime(dateInit)
		if err != nil {
			restApi.SendError(c, http.StatusNotFound, err)
		}
		endtime, err := utils.StrToUnixtime(dateFinal)
		if err != nil {
			restApi.SendError(c, http.StatusNotFound, err)
		}

		q, err := env.DataStore.GetStockQuotation(source, symbol, starttime, endtime)
		if err != nil {
			if err == redis.Nil {
				restApi.SendError(c, http.StatusNotFound, err)
			} else {
				restApi.SendError(c, http.StatusInternalServerError, err)
			}
		} else {
			c.JSON(http.StatusOK, q)
		}
	}
}

// -----------------------------------------------------------------------------
// FOREIGN QUOTATIONS
// -----------------------------------------------------------------------------

// GetForeignQuotation returns several quotations vs USD as published by the ECB
func (env *Env) GetForeignQuotation(c *gin.Context) {
	source := c.Param("source")
	symbol := c.Param("symbol")
	date := c.DefaultQuery("time", "noRange")
	var timestamp time.Time

	if date == "noRange" {
		timestamp = time.Now()
	} else {
		t, err := strconv.Atoi(date)
		if err != nil {
			log.Error(err)
		}
		timestamp = time.Unix(int64(t), 0)
	}
	q, err := env.DataStore.GetForeignQuotationInflux(symbol, source, timestamp)
	if err != nil {
		if errors.Is(err, redis.Nil) {
			restApi.SendError(c, http.StatusNotFound, err)
		} else {
			restApi.SendError(c, http.StatusInternalServerError, err)
		}
	} else {
		c.JSON(http.StatusOK, q)
	}
}

// GetForeignSymbols returns all symbols available for quotation from @source, along with their ITIN
func (env *Env) GetForeignSymbols(c *gin.Context) {
	source := c.Param("source")

	q, err := env.DataStore.GetForeignSymbolsInflux(source)
	if err != nil {
		if errors.Is(err, redis.Nil) {
			restApi.SendError(c, http.StatusNotFound, err)
		} else {
			restApi.SendError(c, http.StatusInternalServerError, err)
		}
	} else {
		c.JSON(http.StatusOK, q)
	}

}

// -----------------------------------------------------------------------------
// CRYPTO INDEX
// -----------------------------------------------------------------------------

func (env *Env) GetCryptoIndex(c *gin.Context) {
	symbol := c.Param("symbol")
	starttimeStr := c.Query("starttime")
	endtimeStr := c.Query("endtime")
	maxResultsString := c.Query("maxResults")
	var maxResults int
	var err error
	if maxResultsString != "" {
		maxResults, err = strconv.Atoi(maxResultsString)
		if err != nil {
			log.Error("parse maxResults: ", err)
		}
	} else {
		maxResults = 1
	}
<<<<<<< HEAD
=======

	// Set times depending on what is given by the query parameters
	var starttime, endtime time.Time
	if starttimeStr == "" && endtimeStr == "" {
		// Last seven days per default
		starttime = time.Now().AddDate(0, 0, -7)
		endtime = time.Now()
	} else if starttimeStr == "" && endtimeStr != "" {
		// zero time if not given
		starttime = time.Time{}
		endtimeInt, err := strconv.ParseInt(endtimeStr, 10, 64)
		if err != nil {
			restApi.SendError(c, http.StatusInternalServerError, err)
			return
		}
		endtime = time.Unix(endtimeInt, 0)
	} else if starttimeStr != "" && endtimeStr == "" {
		// endtime now if not given
		endtime = time.Now()
		starttimeInt, err := strconv.ParseInt(starttimeStr, 10, 64)
		if err != nil {
			restApi.SendError(c, http.StatusInternalServerError, err)
			return
		}
		starttime = time.Unix(starttimeInt, 0)
	} else {
		starttimeInt, err := strconv.ParseInt(starttimeStr, 10, 64)
		if err != nil {
			restApi.SendError(c, http.StatusInternalServerError, err)
			return
		}
		starttime = time.Unix(starttimeInt, 0)
		endtimeInt, err := strconv.ParseInt(endtimeStr, 10, 64)
		if err != nil {
			restApi.SendError(c, http.StatusInternalServerError, err)
			return
		}
		endtime = time.Unix(endtimeInt, 0)
	}

	q, err := env.DataStore.GetCryptoIndex(starttime, endtime, symbol, maxResults)
	if err != nil {
		restApi.SendError(c, http.StatusInternalServerError, err)
		return
	}

	// Fetch decimals from local cache implementation.
	for i := range q {
		q[i].Asset.Decimals = env.getDecimalsFromCache(DECIMALS_CACHE, q[i].Asset)
		for j := range q[i].Constituents {
			q[i].Constituents[j].Asset.Decimals = env.getDecimalsFromCache(DECIMALS_CACHE, q[i].Constituents[j].Asset)
		}
	}

	c.JSON(http.StatusOK, q)
}

func (env *Env) GetCryptoIndexValues(c *gin.Context) {
	symbol := c.Param("symbol")
	starttimeStr := c.Query("starttime")
	endtimeStr := c.Query("endtime")
	maxResults := 0

	// Set times depending on what is given by the query parameters
	var starttime, endtime time.Time
	if starttimeStr == "" && endtimeStr == "" {
		starttime = time.Now().Add(time.Duration(-4 * time.Hour))
		endtime = time.Now()
		maxResults = 1
	} else if starttimeStr == "" && endtimeStr != "" {
		endtimeInt, err := strconv.ParseInt(endtimeStr, 10, 64)
		if err != nil {
			restApi.SendError(c, http.StatusInternalServerError, err)
			return
		}
		endtime = time.Unix(endtimeInt, 0)
		starttime = endtime.AddDate(0, 0, -1)
	} else if starttimeStr != "" && endtimeStr == "" {
		starttimeInt, err := strconv.ParseInt(starttimeStr, 10, 64)
		if err != nil {
			restApi.SendError(c, http.StatusInternalServerError, err)
			return
		}
		starttime = time.Unix(starttimeInt, 0)
		endtime = starttime.AddDate(0, 0, 1)
	} else {
		starttimeInt, err := strconv.ParseInt(starttimeStr, 10, 64)
		if err != nil {
			restApi.SendError(c, http.StatusInternalServerError, err)
			return
		}
		starttime = time.Unix(starttimeInt, 0)
		endtimeInt, err := strconv.ParseInt(endtimeStr, 10, 64)
		if err != nil {
			restApi.SendError(c, http.StatusInternalServerError, err)
			return
		}
		endtime = time.Unix(endtimeInt, 0)
	}

	q, err := env.DataStore.GetCryptoIndexValues(starttime, endtime, symbol, maxResults)
	if err != nil {
		restApi.SendError(c, http.StatusInternalServerError, err)
		return
	}

	// local return type
	type indexVals struct {
		Symbol          string
		Address         string
		Blockchain      string
		Value           float64
		CalculationTime time.Time
	}
	var returnIndices []indexVals
	for _, index := range q {
		tmp := indexVals{
			Symbol:          index.Asset.Symbol,
			Address:         index.Asset.Address,
			Blockchain:      index.Asset.Blockchain,
			Value:           index.Value,
			CalculationTime: index.CalculationTime,
		}
		returnIndices = append(returnIndices, tmp)
	}

	c.JSON(http.StatusOK, returnIndices)
}

// getDecimalsFromCache returns the decimals of @asset, either from the map @localCache or from
// Postgres, in which latter case it also adds the decimals to the local cache.
// Remember that maps are always passed by reference.
func (env *Env) getDecimalsFromCache(localCache map[dia.Asset]uint8, asset dia.Asset) uint8 {
	if decimals, ok := localCache[asset]; ok {
		return decimals
	}
	fullAsset, err := env.RelDB.GetAsset(asset.Address, asset.Blockchain)
	if err != nil {
		log.Warnf("could not find asset with address %s on blockchain %s in postgres: ", asset.Address, asset.Blockchain)
	}
	localCache[asset] = fullAsset.Decimals
	return fullAsset.Decimals
}

// GetBenchmarkedIndexValue Get benchmarked Index values
func (env *Env) GetBenchmarkedIndexValue(c *gin.Context) {
	symbol := c.Param("symbol")
	starttimeStr := c.Query("starttime")
	endtimeStr := c.Query("endtime")
>>>>>>> f23601da

	// Set times depending on what is given by the query parameters
	var starttime, endtime time.Time
	if starttimeStr == "" && endtimeStr == "" {
		// Last seven days per default
		starttime = time.Now().AddDate(0, 0, -7)
		endtime = time.Now()
	} else if starttimeStr == "" && endtimeStr != "" {
		// zero time if not given
		starttime = time.Time{}
		endtimeInt, err := strconv.ParseInt(endtimeStr, 10, 64)
		if err != nil {
			restApi.SendError(c, http.StatusInternalServerError, err)
			return
		}
		endtime = time.Unix(endtimeInt, 0)
	} else if starttimeStr != "" && endtimeStr == "" {
		// endtime now if not given
		endtime = time.Now()
		starttimeInt, err := strconv.ParseInt(starttimeStr, 10, 64)
		if err != nil {
			restApi.SendError(c, http.StatusInternalServerError, err)
			return
		}
		starttime = time.Unix(starttimeInt, 0)
	} else {
		starttimeInt, err := strconv.ParseInt(starttimeStr, 10, 64)
		if err != nil {
			restApi.SendError(c, http.StatusInternalServerError, err)
			return
		}
		starttime = time.Unix(starttimeInt, 0)
		endtimeInt, err := strconv.ParseInt(endtimeStr, 10, 64)
		if err != nil {
			restApi.SendError(c, http.StatusInternalServerError, err)
			return
		}
		endtime = time.Unix(endtimeInt, 0)
	}

<<<<<<< HEAD
	q, err := env.DataStore.GetCryptoIndex(starttime, endtime, symbol, maxResults)
=======
	q, err := env.DataStore.GetBenchmarkedIndexValuesInflux(symbol, starttime, endtime)
>>>>>>> f23601da
	if err != nil {
		restApi.SendError(c, http.StatusInternalServerError, err)
		return
	}
	c.JSON(http.StatusOK, q)
}

// GetLastTrades Get last 1000 trades of an asset
func (env *Env) GetLastTrades(c *gin.Context) {
	symbol := c.Param("symbol")

	// First get asset with @symbol with largest market cap.
	topAsset, err := env.DataStore.GetTopAssetByVolume(symbol, &env.RelDB)
	if err != nil {
		restApi.SendError(c, http.StatusNotFound, err)
	}

	q, err := env.DataStore.GetLastTrades(topAsset, "", 1000, true)
	if err != nil {
		if errors.Is(err, redis.Nil) {
			restApi.SendError(c, http.StatusNotFound, err)
		} else {
			restApi.SendError(c, http.StatusInternalServerError, err)
		}
	} else {
		c.JSON(http.StatusOK, q)
	}
}

// GetLastTrades returns last N trades of an asset. Defaults to N=1000.
func (env *Env) GetLastTradesAsset(c *gin.Context) {
	blockchain := c.Param("blockchain")
	address := c.Param("address")
	numTradesString := c.DefaultQuery("numTrades", "1000")
	exchange := c.Query("exchange")
	var numTrades int64
	var err error
	numTrades, err = strconv.ParseInt(numTradesString, 10, 64)
	if err != nil {
		numTrades = 1000
	}
	if numTrades > 5000 {
		numTrades = 5000
	}
	// Make the address EIP55 compliant.
	address = common.HexToAddress(address).Hex()

	asset, err := env.RelDB.GetAsset(address, blockchain)
	if err != nil {
		restApi.SendError(c, http.StatusNotFound, err)
		return
	}

	q, err := env.DataStore.GetLastTrades(asset, exchange, int(numTrades), true)
	if err != nil {
		if errors.Is(err, redis.Nil) {
			restApi.SendError(c, http.StatusNotFound, err)
		} else {
			restApi.SendError(c, http.StatusInternalServerError, err)
		}
	} else {
		c.JSON(http.StatusOK, q)
	}
}

// PostIndexRebalance Post data must be of the type [][]string.
// Each entry of the 2-d slice corresponds to an asset and has the format [Blockchain, Address].
func (env *Env) PostIndexRebalance(c *gin.Context) {
	indexSymbol := c.Param("symbol")
	body, err := ioutil.ReadAll(c.Request.Body)
	if err != nil {
		restApi.SendError(c, http.StatusInternalServerError, errors.New("ReadAll"))
		return
	}
	var assetlist [][]string
	var assets []dia.Asset
	err = json.Unmarshal(body, &assetlist)
	if err != nil {
		restApi.SendError(c, http.StatusInternalServerError, err)
		return
	}
	// Cast assetlist to []dia.Asset
	for _, asset := range assetlist {
		assets = append(assets, dia.Asset{
			Blockchain: asset[0],
			Address:    asset[1],
		})
	}

	// Get constituents information
	constituents, err := indexCalculationService.GetIndexBasket(assets)
	if err != nil {
		log.Error(err)
		restApi.SendError(c, http.StatusInternalServerError, err)
		return
	}

	// Calculate relative weights
	err = indexCalculationService.CalculateWeights(indexSymbol, &constituents)
	if err != nil {
		log.Error(err)
		restApi.SendError(c, http.StatusInternalServerError, err)
		return
	}

	// Get old index
	currIndex, err := env.DataStore.GetCryptoIndex(time.Now().Add(-24*time.Hour), time.Now(), indexSymbol, 1)
	if err != nil {
		log.Error(err)
		restApi.SendError(c, http.StatusInternalServerError, err)
		return
	}

	var newIndexValue float64
	var newIndexRawValue float64
	newDivisor := 1.0
	if indexSymbol == "SCIFI" {
		// Determine new divisor
		currIndexRawValue := currIndex[0].Value * currIndex[0].Divisor
		newIndexRawValue = models.GetIndexValue(indexSymbol, constituents)
		newDivisor = (newIndexRawValue * currIndex[0].Divisor) / currIndexRawValue
		newIndexValue = newIndexRawValue / newDivisor
	} else {
		newIndexValue = currIndex[0].Value
		newIndexRawValue = currIndex[0].Value
	}

	// Calculate Base Amount for each constituent
	for i, constituent := range constituents {
		constituents[i].NumBaseTokens = ((constituent.Weight * newIndexValue) / constituent.Price) * 1e16 //((Weight * IndexPrice) / TokenPrice) * 1e18  (divided by 100 because index level is 100 = 1 usd)
	}

	var newIndex models.CryptoIndex
	newIndex.Asset.Name = indexSymbol
	newIndex.Constituents = constituents
	newIndex.Value = newIndexRawValue
	newIndex.Price = currIndex[0].Price
	newIndex.Divisor = newDivisor

	err = env.DataStore.SetCryptoIndex(&newIndex)
	if err != nil {
		log.Error()
		restApi.SendError(c, http.StatusInternalServerError, err)
		return
	}
	c.JSON(http.StatusOK, constituents)
}

// GetMissingExchangeSymbol returns all unverified symbol
func (env *Env) GetMissingExchangeSymbol(c *gin.Context) {
	exchange := c.Param("exchange")

	//symbols, err := api.GetUnverifiedExchangeSymbols(exchange)
	symbols, err := env.RelDB.GetUnverifiedExchangeSymbols(exchange)
	if err != nil {
		restApi.SendError(c, http.StatusInternalServerError, err)
	} else {
		c.JSON(http.StatusOK, symbols)
	}
}

func (env *Env) GetAsset(c *gin.Context) {
	symbol := c.Param("symbol")

	symbols, err := env.RelDB.GetAssets(symbol)
	if err != nil {
		restApi.SendError(c, http.StatusInternalServerError, err)
	} else {
		c.JSON(http.StatusOK, symbols)
	}
}

func (env *Env) GetAssetExchanges(c *gin.Context) {
	symbol := c.Param("symbol")

	symbols, err := env.RelDB.GetAssetExchange(symbol)
	if err != nil {
		restApi.SendError(c, http.StatusInternalServerError, err)
	} else {
		c.JSON(http.StatusOK, symbols)
	}
}

func (env *Env) GetAllBlockchains(c *gin.Context) {
	blockchains, err := env.RelDB.GetAllBlockchains()
	if err != nil {
		restApi.SendError(c, http.StatusInternalServerError, err)
	} else {
		c.JSON(http.StatusOK, blockchains)
	}
}

// -----------------------------------------------------------------------------
// NFT
// -----------------------------------------------------------------------------

// GetNFTCategories returns all available NFT categories.
func (env *Env) GetNFTCategories(c *gin.Context) {
	q, err := env.RelDB.GetNFTCategories()
	if len(q) == 0 || err != nil {
		restApi.SendError(c, http.StatusInternalServerError, nil)
	}
	c.JSON(http.StatusOK, q)
}

// GetAllNFTClasses returns all NFT classes.
func (env *Env) GetAllNFTClasses(c *gin.Context) {
	blockchain := c.Param("blockchain")
	q, err := env.RelDB.GetAllNFTClasses(blockchain)
	if len(q) == 0 || err != nil {
		restApi.SendError(c, http.StatusInternalServerError, nil)
	}
	c.JSON(http.StatusOK, q)
}

// GetNFTClasses returns all NFT classes.
func (env *Env) GetNFTClasses(c *gin.Context) {
	limitString := c.Param("limit")
	offsetString := c.Param("offset")
	limit, err := strconv.ParseUint(limitString, 10, 32)
	if err != nil {
		restApi.SendError(c, http.StatusInternalServerError, nil)
	}
	offset, err := strconv.ParseUint(offsetString, 10, 32)
	if err != nil {
		restApi.SendError(c, http.StatusInternalServerError, nil)
	}

	q, err := env.RelDB.GetNFTClasses(limit, offset)
	if len(q) == 0 || err != nil {
		restApi.SendError(c, http.StatusInternalServerError, nil)
	}
	c.JSON(http.StatusOK, q)
}

// GetNFT returns an NFT.
func (env *Env) GetNFT(c *gin.Context) {
	blockchain := c.Param("blockchain")
	address := c.Param("address")
	id := c.Param("id")
	q, err := env.RelDB.GetNFT(address, blockchain, id)
	if err != nil {
		restApi.SendError(c, http.StatusInternalServerError, nil)
	}
	c.JSON(http.StatusOK, q)
}

// GetNFTTrades returns all trades of the unique NFT with given parameters.
func (env *Env) GetNFTTrades(c *gin.Context) {
	blockchain := c.Param("blockchain")
	// Sanitize address
	address := common.HexToAddress(c.Param("address")).Hex()
	id := c.Param("id")

	nft, err := env.RelDB.GetNFT(address, blockchain, id)
	if err != nil {
		restApi.SendError(c, http.StatusInternalServerError, nil)
	}
	q, err := env.RelDB.GetNFTTrades(nft)
	if err != nil {
		restApi.SendError(c, http.StatusInternalServerError, nil)
	}
	c.JSON(http.StatusOK, q)
}

// GetNFTPrice30Days returns the average price of the whole nft class over the last 30 days.
func (env *Env) GetNFTPrice30Days(c *gin.Context) {
	blockchain := c.Param("blockchain")
	address := common.HexToAddress(c.Param("address")).Hex()
	nftClass, err := env.RelDB.GetNFTClass(address, blockchain)
	if err != nil {
		restApi.SendError(c, http.StatusInternalServerError, nil)
	}

	avgPrice, err := env.RelDB.GetNFTPrice30Days(nftClass)
	if err != nil {
		restApi.SendError(c, http.StatusInternalServerError, nil)
	}
	c.JSON(http.StatusOK, avgPrice)
}<|MERGE_RESOLUTION|>--- conflicted
+++ resolved
@@ -230,88 +230,6 @@
 	}
 }
 
-<<<<<<< HEAD
-func (env *Env) GetDiaTotalSupply(c *gin.Context) {
-	q, err := env.DataStore.GetDiaTotalSupply()
-	if err != nil {
-		if err == redis.Nil {
-			restApi.SendError(c, http.StatusNotFound, err)
-		} else {
-			restApi.SendError(c, http.StatusInternalServerError, err)
-		}
-	} else {
-		c.JSON(http.StatusOK, q)
-	}
-}
-
-func (env *Env) GetDiaCirculatingSupply(c *gin.Context) {
-	q, err := env.DataStore.GetDiaCirculatingSupply()
-	if err != nil {
-		if err == redis.Nil {
-			restApi.SendError(c, http.StatusNotFound, err)
-		} else {
-			restApi.SendError(c, http.StatusInternalServerError, err)
-		}
-	} else {
-		c.JSON(http.StatusOK, q)
-	}
-}
-
-func (env *Env) GetLastPriceBeforeAllExchanges(c *gin.Context) {
-	symbol := c.Param("symbol")
-	filter := c.Param("filter")
-	timestampStr := c.Param("timestamp")
-
-	var timestamp time.Time
-	if timestampStr == "" {
-		timestamp = time.Now()
-	} else {
-		timestampInt, err := strconv.ParseInt(timestampStr, 10, 64)
-		if err != nil {
-			restApi.SendError(c, http.StatusInternalServerError, err)
-			return
-		}
-		timestamp = time.Unix(timestampInt, 0)
-	}
-
-	price, err := env.DataStore.GetLastPriceBefore(symbol, filter, "", timestamp)
-
-	if err != nil {
-		restApi.SendError(c, http.StatusInternalServerError, err)
-	} else {
-		c.JSON(http.StatusOK, price)
-	}
-}
-
-func (env *Env) GetLastPriceBefore(c *gin.Context) {
-	symbol := c.Param("symbol")
-	filter := c.Param("filter")
-	exchange := c.Param("exchange")
-	timestampStr := c.Param("timestamp")
-
-	var timestamp time.Time
-	if timestampStr == "" {
-		timestamp = time.Now()
-	} else {
-		timestampInt, err := strconv.ParseInt(timestampStr, 10, 64)
-		if err != nil {
-			restApi.SendError(c, http.StatusInternalServerError, err)
-			return
-		}
-		timestamp = time.Unix(timestampInt, 0)
-	}
-
-	price, err := env.DataStore.GetLastPriceBefore(symbol, filter, exchange, timestamp)
-
-	if err != nil {
-		restApi.SendError(c, http.StatusInternalServerError, err)
-	} else {
-		c.JSON(http.StatusOK, price)
-	}
-}
-
-=======
->>>>>>> f23601da
 // GetSupply returns latest supply of token with @symbol
 func (env *Env) GetSupply(c *gin.Context) {
 	symbol := c.Param("symbol")
@@ -1381,8 +1299,6 @@
 	} else {
 		maxResults = 1
 	}
-<<<<<<< HEAD
-=======
 
 	// Set times depending on what is given by the query parameters
 	var starttime, endtime time.Time
@@ -1532,7 +1448,6 @@
 	symbol := c.Param("symbol")
 	starttimeStr := c.Query("starttime")
 	endtimeStr := c.Query("endtime")
->>>>>>> f23601da
 
 	// Set times depending on what is given by the query parameters
 	var starttime, endtime time.Time
@@ -1573,11 +1488,7 @@
 		endtime = time.Unix(endtimeInt, 0)
 	}
 
-<<<<<<< HEAD
-	q, err := env.DataStore.GetCryptoIndex(starttime, endtime, symbol, maxResults)
-=======
 	q, err := env.DataStore.GetBenchmarkedIndexValuesInflux(symbol, starttime, endtime)
->>>>>>> f23601da
 	if err != nil {
 		restApi.SendError(c, http.StatusInternalServerError, err)
 		return
