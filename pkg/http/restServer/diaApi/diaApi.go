--- conflicted
+++ resolved
@@ -98,7 +98,6 @@
 	}
 }
 
-<<<<<<< HEAD
 func (env *Env) GetPaxgQuotationOunces(c *gin.Context) {
 	q, err := env.DataStore.GetPaxgQuotationOunces()
 	if err != nil {
@@ -125,45 +124,6 @@
 	}
 }
 
-func (env *Env) GetCviIndex(c *gin.Context) {
-	starttimeStr := c.DefaultQuery("starttime", "noRange")
-	endtimeStr := c.Query("endtime")
-
-	var starttime, endtime time.Time
-
-	if starttimeStr == "noRange" || endtimeStr == "" {
-		starttime = time.Unix(0, 0)
-		endtime = time.Now()
-	} else {
-		starttimeInt, err := strconv.ParseInt(starttimeStr, 10, 64)
-		if err != nil {
-			restApi.SendError(c, http.StatusInternalServerError, err)
-			return
-		}
-		starttime = time.Unix(starttimeInt, 0)
-		endtimeInt, err := strconv.ParseInt(endtimeStr, 10, 64)
-		if err != nil {
-			restApi.SendError(c, http.StatusInternalServerError, err)
-			return
-		}
-		endtime = time.Unix(endtimeInt, 0)
-	}
-	q, err := env.DataStore.GetCVIInflux(starttime, endtime)
-	for i := range q {
-		q[i].Value /= 2430.5812295231785
-	}
-	if len(q) == 0 {
-		c.JSON(http.StatusOK, make([]string, 0))
-	}
-	if err != nil {
-		restApi.SendError(c, http.StatusInternalServerError, err)
-		return
-	}
-	c.JSON(http.StatusOK, q)
-}
-
-=======
->>>>>>> 11a7fec6
 // GetSupply returns latest supply of token with @symbol
 func (env *Env) GetSupply(c *gin.Context) {
 	symbol := c.Param("symbol")
