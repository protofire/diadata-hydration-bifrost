--- conflicted
+++ resolved
@@ -122,20 +122,6 @@
     environment:
       - EXEC_MODE=production
 
-<<<<<<< HEAD
-  # sushiswapcollector:
-  #   depends_on: [genericcollector]
-  #   image: ${DOCKER_HUB_LOGIN}/${STACKNAME}_genericcollector:latest
-  #   command: /bin/collector -exchange=SushiSwap
-  #   networks:
-  #     - kafka-network
-  #     - redis-network
-  #   logging:
-  #     options:
-  #       max-size: "50m"
-  #   environment:
-  #     - EXEC_MODE=production
-=======
   uniswapv3collector:
     depends_on: [ genericcollector ]
     image: ${DOCKER_HUB_LOGIN}/${STACKNAME}_genericcollector:latest
@@ -161,7 +147,6 @@
         max-size: "50m"
     environment:
       - EXEC_MODE=production
->>>>>>> 04c96b8d
 
   # pancakeswapcollector:
   #   depends_on: [genericcollector]
