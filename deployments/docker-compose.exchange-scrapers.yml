version: '3.2'
services:

  ecb:
    build:
      context: ../../../..
      dockerfile: github.com/diadata-org/diadata/build/Dockerfile-ecb
    image: ${DOCKER_HUB_LOGIN}/${STACKNAME}_ecb:latest
    networks:
      - redis-network
    logging:
      options:
        max-size: "50m"

<<<<<<< HEAD
  sofr:
    build:
      context: ../../../..
      dockerfile: github.com/diadata-org/diadata/build/Dockerfile-sofr
    image: ${DOCKER_HUB_LOGIN}/${STACKNAME}_sofr:latest
    networks:
      - redis-network
      - influxdb-network
    logging:
      options:
        max-size: "50m"

=======
>>>>>>> 66d39a19
  hitbtccollector:
    depends_on: [genericcollector]
    image: ${DOCKER_HUB_LOGIN}/${STACKNAME}_genericcollector:latest
    command: /bin/collector -exchange=HitBTC -onePairPerSymbol
    networks:
      - kafka-network
      - redis-network
    logging:
      options:
        max-size: "50m"

  gateiocollector:
    depends_on: [genericcollector]
    image: ${DOCKER_HUB_LOGIN}/${STACKNAME}_genericcollector:latest
    command: /bin/collector -exchange=GateIO
    networks:
      - kafka-network
      - redis-network
    logging:
      options:
        max-size: "50m"

  genericcollector:
    build:
      context: ../../../..
      dockerfile: github.com/diadata-org/diadata/build/Dockerfile-genericCollector
    image: ${DOCKER_HUB_LOGIN}/${STACKNAME}_genericcollector:latest
    restart: "no"
    networks:
      - kafka-network
      - redis-network
    logging:
      options:
        max-size: "50m"


  simexcollector:
    depends_on: [genericcollector]
    image: ${DOCKER_HUB_LOGIN}/${STACKNAME}_genericcollector:latest
    command: /bin/collector -exchange=Simex
    networks:
      - kafka-network
      - redis-network
    logging:
      options:
        max-size: "50m"

  bittrexcollector:
    depends_on: [genericcollector]
    image: ${DOCKER_HUB_LOGIN}/${STACKNAME}_genericcollector:latest
    command: /bin/collector -exchange=Bittrex
    networks:
      - kafka-network
      - redis-network
    logging:
      options:
        max-size: "50m"

  lbankcollector:
    depends_on: [genericcollector]
    image: ${DOCKER_HUB_LOGIN}/${STACKNAME}_genericcollector:latest
    command: /bin/collector -exchange=LBank
    networks:
      - kafka-network
      - redis-network
    logging:
      options:
        max-size: "50m"

  okexcollector:
    depends_on: [genericcollector]
    image: ${DOCKER_HUB_LOGIN}/${STACKNAME}_genericcollector:latest
    command: /bin/collector -exchange=OKEx -onePairPerSymbol
    networks:
      - kafka-network
      - redis-network
    logging:
      options:
        max-size: "50m"

  huobicollector:
    depends_on: [genericcollector]
    image: ${DOCKER_HUB_LOGIN}/${STACKNAME}_genericcollector:latest
    command: /bin/collector -exchange=Huobi
    networks:
      - kafka-network
      - redis-network
    logging:
      options:
        max-size: "50m"

  coinbasecollector:
    depends_on: [genericcollector]
    image: ${DOCKER_HUB_LOGIN}/${STACKNAME}_genericcollector:latest
    command: /bin/collector -exchange=CoinBase
    networks:
      - kafka-network
      - redis-network
    logging:
      options:
        max-size: "50m"

  binancecollector:
    depends_on: [genericcollector]
    image: ${DOCKER_HUB_LOGIN}/${STACKNAME}_genericcollector:latest
    command: /bin/collector -exchange=Binance
    networks:
      - kafka-network
      - redis-network
    secrets:
      - api_binance
    logging:
      options:
        max-size: "50m"

  bitfinexcollector:
    depends_on: [genericcollector]
    image: ${DOCKER_HUB_LOGIN}/${STACKNAME}_genericcollector:latest
    command: /bin/collector -exchange=Bitfinex
    networks:
      - kafka-network
      - redis-network
    logging:
      options:
        max-size: "50m"
    secrets:
      - api_bitfinex

  krakencollector:
    depends_on: [genericcollector]
    image: ${DOCKER_HUB_LOGIN}/${STACKNAME}_genericcollector:latest
    command: /bin/collector -exchange=Kraken
    networks:
      - kafka-network
      - redis-network
    logging:
      options:
        max-size: "50m"

  zbcollector:
    depends_on: [genericcollector]
    image: ${DOCKER_HUB_LOGIN}/${STACKNAME}_genericcollector:latest
    command: /bin/collector -exchange=ZB
    networks:
      - kafka-network
      - redis-network
    logging:
      options:
        max-size: "50m"

  quoinecollector:
    depends_on: [genericcollector]
    image: ${DOCKER_HUB_LOGIN}/${STACKNAME}_genericcollector:latest
    command: /bin/collector -exchange=Quoine
    networks:
      - kafka-network
      - redis-network
    logging:
      options:
        max-size: "50m"

  bitbaycollector:
    depends_on: [genericcollector]
    image: ${DOCKER_HUB_LOGIN}/${STACKNAME}_genericcollector:latest
    command: /bin/collector -exchange=BitBay
    networks:
      - kafka-network
      - redis-network
    logging:
      options:
        max-size: "50m"

secrets:
  api_binance:
    file: ../secrets/api_binance.json
  api_bitfinex:
    file: ../secrets/api_bitfinex.json
  api_kraken:
    file: ../secrets/api_kraken.json

networks:
  kafka-network:
    external:
        name: kafka_kafka-network
  redis-network:
    external:
        name: redis_redis-network
  influxdb-network:
    external:
        name: influxdb_influxdb-network<|MERGE_RESOLUTION|>--- conflicted
+++ resolved
@@ -12,21 +12,6 @@
       options:
         max-size: "50m"
 
-<<<<<<< HEAD
-  sofr:
-    build:
-      context: ../../../..
-      dockerfile: github.com/diadata-org/diadata/build/Dockerfile-sofr
-    image: ${DOCKER_HUB_LOGIN}/${STACKNAME}_sofr:latest
-    networks:
-      - redis-network
-      - influxdb-network
-    logging:
-      options:
-        max-size: "50m"
-
-=======
->>>>>>> 66d39a19
   hitbtccollector:
     depends_on: [genericcollector]
     image: ${DOCKER_HUB_LOGIN}/${STACKNAME}_genericcollector:latest
