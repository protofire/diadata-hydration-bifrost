package main

import (
	"errors"
	"flag"
<<<<<<< HEAD
	"github.com/diadata-org/diadata/internal/pkg/nftData-scrapers"
=======
	"fmt"
>>>>>>> 04c96b8d
	"sync"
	"time"

	nfttradescrapers "github.com/diadata-org/diadata/internal/pkg/nftTrade-scrapers"
	"github.com/diadata-org/diadata/pkg/dia"
	models "github.com/diadata-org/diadata/pkg/model"
	"github.com/jackc/pgconn"

	log "github.com/sirupsen/logrus"
)

func main() {
	if testOpenSeaScraper := false; testOpenSeaScraper {
		rdb, err := models.NewRelDataStore()
		if err != nil {
			panic(err)
		}

		scraper := nfttradescrapers.NewOpenSeaScraper(rdb)
		go func() { time.Sleep(3 * time.Minute); scraper.Close() }()

		wg := sync.WaitGroup{}
		wg.Add(1)
		go handleData(scraper.GetTradeChannel(), &wg, rdb)
		wg.Wait()

		return
	}

	wg := sync.WaitGroup{}

	rdb, err := models.NewRelDataStore()
	if err != nil {
		log.Fatal("relational datastore error: ", err)
	}

	scraperType := flag.String("nftclass", "Cryptopunk", "which NFT class")
	flag.Parse()
	var scraper nfttradescrapers.NFTTradeScraper

	switch *scraperType {
	case "CryptoPunks":
		log.Println("NFT Data Scraper: Start scraping trades from Cryptopunks")
		scraper = nfttradescrapers.NewCryptoPunkScraper(rdb)
	case "CryptoKitties":
		log.Println("NFT Data Scraper: Start scraping trades from CryptoKitties")
		scraper = nfttradescrapers.NewCryptoKittiesScraper(rdb)
	default:
		for {
			time.Sleep(24 * time.Hour)
		}
	}

	wg.Add(1)
	go handleData(scraper.GetTradeChannel(), &wg, rdb)
	defer wg.Wait()

}

<<<<<<< HEAD
func handleData(dataChannel chan dia.NFT, wg *sync.WaitGroup, rdb *models.RelDB) {
=======
func handleData(tradeChannel chan dia.NFTTrade, wg *sync.WaitGroup, rdb *models.RelDB) {
>>>>>>> 04c96b8d
	defer wg.Done()

	for {
		trade, ok := <-tradeChannel
		if !ok {
			log.Error("error")
			return
		}
<<<<<<< HEAD
		err := rdb.SetNFT(fq)
		if err != nil {
			log.Error(err)
=======
		if 1 < 0 {
			fmt.Printf("got trade: %s -> (%s) -> %s for %s (%.4f USD) \n", trade.FromAddress, trade.NFT.NFTClass.Name, trade.ToAddress, trade.CurrencySymbol, trade.PriceUSD)
		}
		err := rdb.SetNFTTrade(trade)
		if err != nil {
			var pgErr *pgconn.PgError
			if errors.As(err, &pgErr) {
				if pgErr.Code == "23505" {
					log.Infof("trade with tx hash %s already in db. continue.", trade.TxHash)
					continue
				} else {
					log.Errorf("postgres error saving trade with tx hash %s: %v", trade.TxHash, err)
				}
			} else {
				log.Errorf("Error saving trade with tx hash %s: %v", trade.TxHash, err)
			}
		} else {
			log.Infof("successfully set trade with tx hash %s", trade.TxHash)
>>>>>>> 04c96b8d
		}
	}

}<|MERGE_RESOLUTION|>--- conflicted
+++ resolved
@@ -3,11 +3,6 @@
 import (
 	"errors"
 	"flag"
-<<<<<<< HEAD
-	"github.com/diadata-org/diadata/internal/pkg/nftData-scrapers"
-=======
-	"fmt"
->>>>>>> 04c96b8d
 	"sync"
 	"time"
 
@@ -67,11 +62,7 @@
 
 }
 
-<<<<<<< HEAD
-func handleData(dataChannel chan dia.NFT, wg *sync.WaitGroup, rdb *models.RelDB) {
-=======
 func handleData(tradeChannel chan dia.NFTTrade, wg *sync.WaitGroup, rdb *models.RelDB) {
->>>>>>> 04c96b8d
 	defer wg.Done()
 
 	for {
@@ -80,13 +71,8 @@
 			log.Error("error")
 			return
 		}
-<<<<<<< HEAD
-		err := rdb.SetNFT(fq)
-		if err != nil {
-			log.Error(err)
-=======
 		if 1 < 0 {
-			fmt.Printf("got trade: %s -> (%s) -> %s for %s (%.4f USD) \n", trade.FromAddress, trade.NFT.NFTClass.Name, trade.ToAddress, trade.CurrencySymbol, trade.PriceUSD)
+			log.Info("got trade: %s -> (%s) -> %s for %s (%.4f USD) \n", trade.FromAddress, trade.NFT.NFTClass.Name, trade.ToAddress, trade.CurrencySymbol, trade.PriceUSD)
 		}
 		err := rdb.SetNFTTrade(trade)
 		if err != nil {
@@ -103,7 +89,6 @@
 			}
 		} else {
 			log.Infof("successfully set trade with tx hash %s", trade.TxHash)
->>>>>>> 04c96b8d
 		}
 	}
 
