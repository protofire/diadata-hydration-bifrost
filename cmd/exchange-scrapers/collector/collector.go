--- conflicted
+++ resolved
@@ -42,11 +42,8 @@
 		dia.ZenlinkswapExchangeBifrostPolkadot,
 		dia.PearlfiExchangeTestnet,
 		dia.PanCakeSwapExchangeV3,
-<<<<<<< HEAD
 		dia.HydrationExchange,
-=======
 		dia.BitflowExchange,
->>>>>>> 7b025b48
 	}
 
 	exchange = flag.String("exchange", "", "which exchange")
