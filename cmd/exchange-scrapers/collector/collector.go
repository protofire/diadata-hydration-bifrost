--- conflicted
+++ resolved
@@ -40,10 +40,6 @@
 				return
 			}
 			lastTradeTime = time.Now()
-<<<<<<< HEAD
-			if t.Time.Before(lastTradeTime) && t.Price >= 0 {
-				kafkaHelper.WriteMessage(w, t)
-=======
 			// Trades are sent to the tradesblockservice through a kafka channel - either through trades topic
 			// or historical trades topic.
 			if mode == "current" || mode == "historical" || mode == "estimation" {
@@ -60,7 +56,6 @@
 				} else {
 					log.Info("saved trade")
 				}
->>>>>>> f23601da
 			}
 		}
 	}
