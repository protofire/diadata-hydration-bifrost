const { ApiPromise, WsProvider } = require("@polkadot/api");
const { getInterlayValues } = require("./interlayhelper");
const { getBiFrostValues } = require("./bifrosthelper");

const { cronstart } = require("./cron");
let cron = require("node-cron");

const { tokenkey, redis, allowedTokens, pricekey } = require("./utils");

let cache = redis();

cronstart();

cron.schedule("10 * * * *", () => {
  console.log("running a task every minute");
  cronstart();
});

let express = require("express");
let app = express();

app.get("/customer/interlay/state/:token", async function (req, res) {
  // kbtc, ibtc
  const allowedTokens = ["IBTC", "KBTC", "DOT"];

  let token = req.params.token;
  token = token.toUpperCase();

  if (allowedTokens.includes(token)) {
    // let values = await getInterlayValues(token);
    let values = JSON.parse(await cache.get("interlayraw" + token));

    res.send(values);
  } else {
    res.send({ err: "invalid token use, IBTC or KBTC" });
  }
});

app.get("/customer/bifrost/state/:token", async function (req, res) {
  // kbtc, ibtc
<<<<<<< HEAD
  const allowedTokens = ["KSM", "DOT"];
=======
  const allowedTokens = ["KSM","DOT","MOVR","BNC","GLMR","ASTR","FIL"];
>>>>>>> d4d6aaf2

  let token = req.params.token;
  token = token.toUpperCase();

  if (allowedTokens.includes(token)) {
    let values = await getBiFrostValues(token);
    res.send(values);
  } else {
    res.send({ err: "invalid token use, KSM or DOT" });
  }
});

let values = {
  Token: "",
  FairPrice: null,
  Collateralratio: {
    IssuedToken: "",
    LockedToken: "",
    Ratio: "",
  },
  BaseAssetSymbol: "",
  BaseAssetPrice: "",
  Issuer: "",
};

function findTokenByVTokenAndIssuer(vtoken, issuer) {
  const lowerCaseIssuer = issuer.toLowerCase();  
  const lowerCaseVtoken = vtoken.toLowerCase();

  for (let i = 0; i < allowedTokens.length; i++) {
    if (
      allowedTokens[i].vtoken.toLowerCase() === lowerCaseVtoken &&
      allowedTokens[i].issuer.toLowerCase() === lowerCaseIssuer
    ) {
      return allowedTokens[i];
    }
  }
  return null;
}
app.get("/xlsd/:issuer/:vtoken", async function (req, res) {
  let issuer = req.params.issuer;
  let vtoken = req.params.vtoken;

  let token = findTokenByVTokenAndIssuer(vtoken, issuer);

  if (token) {
    let cacheddata = JSON.parse(
      await cache.get(tokenkey(token.source, token.vtoken))
    );

    let tokenvalues = await createXResponse(cacheddata, token);
    res.send(tokenvalues);
  } else {
    res.send({ err: "invalid token and issuer" });
  }
});

async function createXResponse(cacheddata, token) {
  let tokenvalues = JSON.parse(JSON.stringify(values));
  let baseassetprice;
  baseassetprice = await cache.get(pricekey(token.token));

  if (cacheddata && cacheddata.collateral_ratio) {
    tokenvalues.Collateralratio = {
      IssuedToken: cacheddata.collateral_ratio.issued_token,
      LockedToken: cacheddata.collateral_ratio.locked_token,
      Ratio: cacheddata.collateral_ratio.ratio,
    };
  }
  if (cacheddata && cacheddata.fair_price) {
    tokenvalues.FairPrice = cacheddata.fair_price;
  }
  if (cacheddata && cacheddata.decimal) {
    tokenvalues.decimal = cacheddata.decimal;
  }
  // if (cacheddata && cacheddata.ratio) {
  //   tokenvalues.ratio = cacheddata.ratio;
  // }
  tokenvalues.BaseAssetPrice = parseFloat(baseassetprice);
  tokenvalues.Token = token.vtoken;
  tokenvalues.BaseAssetSymbol = token.token;
  tokenvalues.Issuer = token.issuer;

  return tokenvalues;
}

app.get("/xlsd", async function (req, res) {
  // kbtc, ibtc

  let response = [];

  for (const token of allowedTokens) {
    let cacheddata = JSON.parse(
      await cache.get(tokenkey(token.source, token.vtoken))
    );

    let tokenvalues = await createXResponse(cacheddata, token);

    response.push(tokenvalues);
  }
  res.send(response);
});

let server = app.listen(8081, function () {
  var host = server.address().address;
  var port = server.address().port;
  console.log(" App listening at http://%s:%s", host, port);
});<|MERGE_RESOLUTION|>--- conflicted
+++ resolved
@@ -38,11 +38,7 @@
 
 app.get("/customer/bifrost/state/:token", async function (req, res) {
   // kbtc, ibtc
-<<<<<<< HEAD
-  const allowedTokens = ["KSM", "DOT"];
-=======
   const allowedTokens = ["KSM","DOT","MOVR","BNC","GLMR","ASTR","FIL"];
->>>>>>> d4d6aaf2
 
   let token = req.params.token;
   token = token.toUpperCase();
