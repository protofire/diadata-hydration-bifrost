package main

import (
	"strings"
	"time"

	supplyservice "github.com/diadata-org/diadata/internal/pkg/supplyService"
	"github.com/diadata-org/diadata/pkg/dia/helpers/ethhelper"
	models "github.com/diadata-org/diadata/pkg/model"
	"github.com/diadata-org/diadata/pkg/utils"
	"github.com/ethereum/go-ethereum/ethclient"
	log "github.com/sirupsen/logrus"
)

const (
	tokensListFilename    = "tokens_list"
	lockedWalletsFilename = "wallets"
)

func main() {

	ds, err := models.NewDataStore()
	if err != nil {
		log.Fatal("datastore error: ", err)
	}
<<<<<<< HEAD
	conn, err := ethclient.Dial("http://159.69.120.42:8545/")
=======
	relDB, err := models.NewRelDataStore()
	if err != nil {
		log.Fatal("relational datastore error: ", err)
	}
	conn, err := ethclient.Dial("http://159.69.120.42:8545/")
	// conn, err := ethclient.Dial("https://mainnet.infura.io/v3/806b0419b2d041869fc83727e0043236")
>>>>>>> 4ec1709c
	if err != nil {
		log.Fatal(err)
	}
	// Fetch token contract addresses from json file
	tokenAddresses, err := ethhelper.GetAddressesFromFile(tokensListFilename)
	if err != nil {
		log.Fatal(err)
	}
	log.Infof("got %v assets from json", len(tokenAddresses))
	// Fetch all assets from postgres asset table
	assetTableAssets, err := relDB.GetAllAssets("Ethereum")
	if err != nil {
		log.Fatal(err)
	}
	log.Infof("got %v assets from postgres", len(assetTableAssets))
	time.Sleep(1 * time.Minute)
	var moreAddresses []string
	for _, asset := range assetTableAssets {
		moreAddresses = append(moreAddresses, asset.Address)
	}
	tokenAddresses = append(tokenAddresses, moreAddresses...)
	tokenAddressesFinal := utils.UniqueStrings(tokenAddresses)
	log.Infof("got %v assets in total", len(tokenAddressesFinal))

	// Get map for locked wallets per asset
	lockedWalletsMap, err := supplyservice.GetLockedWalletsFromConfig(lockedWalletsFilename)
	if err != nil {
		log.Error(err)
	}
	// Initial run
	setSupplies(tokenAddressesFinal, lockedWalletsMap, ds, conn)

	// Continuously update supplies once every 24h
	ticker := time.NewTicker(24 * time.Hour)
	go func() {
		for range ticker.C {
			setSupplies(tokenAddressesFinal, lockedWalletsMap, ds, conn)
			if err != nil {
				log.Error(err)
			}
		}
	}()
	select {}

}

func setSupplies(tokenAddresses []string, lockedWalletsMap map[string][]string, ds models.Datastore, conn *ethclient.Client) {
	for _, address := range tokenAddresses {

		supp, err := supplyservice.GetTotalSupplyfromMainNet(address, lockedWalletsMap[address], conn)
		if err != nil || len(supp.Asset.Symbol) < 2 || supp.Supply < 2 {
			if strings.ToLower(address) == "0x9f8f72aa9304c8b593d555f12ef6589cc3a579a2" {
				// Comment: maker contract emits byte32 instead of string
				supp.Asset.Symbol = "MKR"
				supp.Asset.Name = "Maker"
				supp.CirculatingSupply = float64(902135)
				supp.Supply = float64(995691)
				supp.Source = "diadata.org"
				supp.Time = time.Now()
			} else {
				log.Error(err)
				continue
			}
		}
		// Hardcoded hotfix for some supplies:
		if supp.Asset.Symbol == "YAM" {
			supp.CirculatingSupply = float64(13907678)
		}
		if supp.Asset.Symbol == "CRO" {
			supp.CirculatingSupply = float64(20631963470)
		}
		if supp.Asset.Symbol == "DTA" {
			supp.CirculatingSupply = float64(21000000)
		}
		if supp.Asset.Symbol == "DIA" {
			supp.CirculatingSupply = float64(25549170)
		}
		if supp.Asset.Symbol == "SPICE" {
			supp.CirculatingSupply = float64(1945426.80)
		}
		if strings.ToLower(address) == "0xa1faa113cbe53436df28ff0aee54275c13b40975" {
			supp.CirculatingSupply = float64(174136442)
		}

		err = ds.SetSupply(&supp)
		if err != nil {
			log.Errorf("error setting supply for %s: %v\n", supp.Asset.Symbol, err)
		} else {
			log.Info("set supply: " + supp.Asset.Name + " - " + supp.Asset.Symbol)
		}
	}
}<|MERGE_RESOLUTION|>--- conflicted
+++ resolved
@@ -23,16 +23,11 @@
 	if err != nil {
 		log.Fatal("datastore error: ", err)
 	}
-<<<<<<< HEAD
-	conn, err := ethclient.Dial("http://159.69.120.42:8545/")
-=======
 	relDB, err := models.NewRelDataStore()
 	if err != nil {
 		log.Fatal("relational datastore error: ", err)
 	}
 	conn, err := ethclient.Dial("http://159.69.120.42:8545/")
-	// conn, err := ethclient.Dial("https://mainnet.infura.io/v3/806b0419b2d041869fc83727e0043236")
->>>>>>> 4ec1709c
 	if err != nil {
 		log.Fatal(err)
 	}
