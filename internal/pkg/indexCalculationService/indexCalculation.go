package indexCalculationService

import (
	"math"
	"sort"
<<<<<<< HEAD
=======
	"time"

	"github.com/diadata-org/diadata/pkg/dia"
>>>>>>> f23601da
	models "github.com/diadata-org/diadata/pkg/model"
	log "github.com/sirupsen/logrus"
)

var (
	MAX_RELATIVE_CAP float64 = 0.3
)

// Get supply and price information for the index constituents
func GetIndexBasket(assets []dia.Asset) ([]models.CryptoIndexConstituent, error) {

	db, err := models.NewDataStore()
	if err != nil {
		log.Error("Error connecting to datastore")
		return nil, err
	}
	relDB, err := models.NewRelDataStore()
	if err != nil {
		log.Error("Error connecting to datastore")
		return nil, err
	}

	var constituents []models.CryptoIndexConstituent
<<<<<<< HEAD

	for _, symbol := range symbolsList {
		currQuotation, err := db.GetQuotation(symbol)
=======
	// fetch Ethereum assets by address
	for _, assetStripped := range assets {
		asset, err := relDB.GetAsset(assetStripped.Address, assetStripped.Blockchain)
>>>>>>> f23601da
		if err != nil {
			log.Error("error fetching asset from asset table")
			return nil, err
		}
		constituent := models.CryptoIndexConstituent{Asset: asset}
		constituents = append(constituents, constituent)
	}

	for _, constituent := range constituents {

		currSupply, err := db.GetSupplyInflux(constituent.Asset, time.Time{}, time.Time{})
		if err != nil {
			log.Error("Error when retrieveing supply for ", constituent.Asset.Symbol)
			return nil, err
		}
<<<<<<< HEAD
		currLastTrade, err := db.GetLastTradesAllExchanges(symbol, 1)
=======
		currLastTrade, err := db.GetLastTrades(constituent.Asset, "", 1, false)
>>>>>>> f23601da
		if err != nil {
			log.Error("Error when retrieveing lst trades for ", constituent.Asset.Symbol)
			return nil, err
		}
		newConstituent := models.CryptoIndexConstituent{
			Asset:             constituent.Asset,
			Price:             currLastTrade[0].EstimatedUSDPrice,
			CirculatingSupply: currSupply[0].CirculatingSupply,
			Weight:            0.0,
			CappingFactor:     0.0,
			NumBaseTokens:     0.0,
		}
		constituents = append(constituents, newConstituent)
	}
	return constituents, nil
}

func CalculateWeights(indexSymbol string, constituents *[]models.CryptoIndexConstituent) error {
	if indexSymbol == "SCIFI" {
		type MarketCap struct {
			Symbol        string
			RawMarketCap  float64
			RelativeCap   float64
			CappingFactor float64
		}

		var marketCaps []MarketCap
		// Get full market cap
		sumMarketCap := 0.0
		for _, constituent := range *constituents {
			marketCap := constituent.CirculatingSupply * constituent.Price
			marketCaps = append(marketCaps, MarketCap{
				constituent.Asset.Symbol,
				marketCap,
				0.0,
				1.0,
			})
			sumMarketCap += marketCap
		}

		// Cut off market cap at MAX_RELATIVE_CAP
		// 1. Sort constituents by market cap
		sort.Slice(marketCaps, func(i, j int) bool {
			return marketCaps[i].RawMarketCap > marketCaps[j].RawMarketCap
		})

		// 2. Determine number of offendors (i.e. bigger relative market cap than MAX_RELATIVE_CAP)
		// and set their relative cap to MAX_RELATIVE_CAP
		numOffendors := 0
		offendor := marketCaps[numOffendors]
		uncappedConstituentsMc := 0.0

		for offendor.RawMarketCap*math.Pow((1-MAX_RELATIVE_CAP), float64(numOffendors)) > MAX_RELATIVE_CAP*sumMarketCap {
			marketCaps[numOffendors].RelativeCap = MAX_RELATIVE_CAP
			sumMarketCap -= offendor.RawMarketCap
			numOffendors += 1
			if numOffendors < len(marketCaps) {
				offendor = marketCaps[numOffendors]
			} else {
				break
			}
		}

		// 3. Go through all non-offending constitutes and fix their relative cap
		for i, constituent := range marketCaps[numOffendors:] {
			marketCaps[i+numOffendors].RelativeCap = constituent.RawMarketCap / sumMarketCap * (1 - MAX_RELATIVE_CAP*float64(numOffendors))
			marketCaps[i+numOffendors].CappingFactor = 1.0
			uncappedConstituentsMc += constituent.RawMarketCap
		}
		// 4. Go through all offending constitutes and set a capping factor (i.e. factor to multiply their MC)
		for i, constituent := range marketCaps[:numOffendors] {
			if uncappedConstituentsMc != 0 {
				marketCaps[i].CappingFactor = MAX_RELATIVE_CAP / (constituent.RawMarketCap * (1 - MAX_RELATIVE_CAP*float64(numOffendors))) * uncappedConstituentsMc
			} else {
				marketCaps[i].CappingFactor = MAX_RELATIVE_CAP / (constituent.RawMarketCap * (1 - MAX_RELATIVE_CAP*float64(numOffendors)))
			}
		}

		// 5. Go through everything again and hardcode SPICE to 2.5%
		spiceIndex := len(*constituents)
		for i, constituent := range marketCaps {
			if constituent.Symbol == "SPICE" {
				spiceIndex = i
				break
			}
		}

		initialSpiceWeight := marketCaps[spiceIndex].RelativeCap
		correctionFactor := 0.025 / initialSpiceWeight
		correctionDelta := 0.025 - initialSpiceWeight
		if correctionDelta > 0 {
			for i, constituent := range marketCaps {
				if constituent.Symbol == "SPICE" {
					marketCaps[i].RelativeCap = 0.025
					marketCaps[i].CappingFactor = constituent.CappingFactor * correctionFactor
					continue
				}
				// Determine constitute's relative share to "give up"
				subtractionShare := correctionDelta * constituent.RelativeCap
				marketCaps[i].RelativeCap = constituent.RelativeCap - subtractionShare
				marketCaps[i].CappingFactor = constituent.CappingFactor * (1 - subtractionShare)
			}
		}

		// 6. Final step! Set data in the output struct
		for i, mc := range marketCaps {
			for j, constituent := range *constituents {
				if mc.Symbol == constituent.Asset.Symbol {
					(*constituents)[j].CappingFactor = marketCaps[i].CappingFactor
					(*constituents)[j].Weight = marketCaps[i].RelativeCap
				}
			}
		}

		return nil
	} else {
		//GBI index

		numConstituents := float64(len(*constituents))
		for i, constituent := range *constituents {
			if constituent.Asset.Symbol == "SPICE" {
				(*constituents)[i].Weight = 0.025
			} else {
				(*constituents)[i].Weight = (1 - 0.025) / (numConstituents - 1)
			}
		}
		return nil
	}
<<<<<<< HEAD
}

func UpdateConstituentsMarketData(indexSymbol string, currentConstituents *[]models.CryptoIndexConstituent) error {
	db, err := models.NewDataStore()
	if err != nil {
		log.Error("Error connecting to datastore")
		return err
	}
	for i, c := range *currentConstituents {
		currSupply, err := db.GetLatestSupply(c.Symbol)
		if err != nil {
			log.Error("Error when retrieveing supply for ", c.Symbol)
			return err
		}
		currLastTrade, err := db.GetLastTradesAllExchanges(c.Symbol, 1)
		if err != nil {
			log.Error("Error when retrieveing last trades for ", c.Symbol)
			return err
		}
		(*currentConstituents)[i].Price = currLastTrade[0].EstimatedUSDPrice
		(*currentConstituents)[i].CirculatingSupply = currSupply.CirculatingSupply
	}

	// Calculate current percentages: 1. get index value 2. Determine percentage of each asset
	currIndexValue := GetIndexValue(indexSymbol, *currentConstituents)
	if indexSymbol == "SCIFI" {
		for i, _ := range *currentConstituents {
			currPercentage := ((*currentConstituents)[i].Price * (*currentConstituents)[i].CirculatingSupply * (*currentConstituents)[i].CappingFactor) / currIndexValue
			(*currentConstituents)[i].Percentage = currPercentage
		}
	} else {
		// GBI
		for i, _ := range *currentConstituents {
			currPercentage := ((*currentConstituents)[i].Price * (*currentConstituents)[i].NumBaseTokens * 1e-16) / currIndexValue //1e-16 because index value is 100 at start
			(*currentConstituents)[i].Percentage = currPercentage
		}
	}
	return nil
}

func GetIndexValue(indexSymbol string, currentConstituents []models.CryptoIndexConstituent) float64 {
	indexValue := 0.0
	if indexSymbol == "SCIFI" {
		for _, constituent := range currentConstituents {
			indexValue += constituent.Price * constituent.CirculatingSupply * constituent.CappingFactor
		}
	} else {
		// GBI etc
		for _, constituent := range currentConstituents {
			indexValue += constituent.Price * constituent.NumBaseTokens * 1e-16 //1e-16 because index value is 100 at start
		}
	}
	return indexValue
=======
>>>>>>> f23601da
}<|MERGE_RESOLUTION|>--- conflicted
+++ resolved
@@ -3,12 +3,9 @@
 import (
 	"math"
 	"sort"
-<<<<<<< HEAD
-=======
 	"time"
 
 	"github.com/diadata-org/diadata/pkg/dia"
->>>>>>> f23601da
 	models "github.com/diadata-org/diadata/pkg/model"
 	log "github.com/sirupsen/logrus"
 )
@@ -32,15 +29,9 @@
 	}
 
 	var constituents []models.CryptoIndexConstituent
-<<<<<<< HEAD
-
-	for _, symbol := range symbolsList {
-		currQuotation, err := db.GetQuotation(symbol)
-=======
 	// fetch Ethereum assets by address
 	for _, assetStripped := range assets {
 		asset, err := relDB.GetAsset(assetStripped.Address, assetStripped.Blockchain)
->>>>>>> f23601da
 		if err != nil {
 			log.Error("error fetching asset from asset table")
 			return nil, err
@@ -56,11 +47,7 @@
 			log.Error("Error when retrieveing supply for ", constituent.Asset.Symbol)
 			return nil, err
 		}
-<<<<<<< HEAD
-		currLastTrade, err := db.GetLastTradesAllExchanges(symbol, 1)
-=======
 		currLastTrade, err := db.GetLastTrades(constituent.Asset, "", 1, false)
->>>>>>> f23601da
 		if err != nil {
 			log.Error("Error when retrieveing lst trades for ", constituent.Asset.Symbol)
 			return nil, err
@@ -189,60 +176,4 @@
 		}
 		return nil
 	}
-<<<<<<< HEAD
-}
-
-func UpdateConstituentsMarketData(indexSymbol string, currentConstituents *[]models.CryptoIndexConstituent) error {
-	db, err := models.NewDataStore()
-	if err != nil {
-		log.Error("Error connecting to datastore")
-		return err
-	}
-	for i, c := range *currentConstituents {
-		currSupply, err := db.GetLatestSupply(c.Symbol)
-		if err != nil {
-			log.Error("Error when retrieveing supply for ", c.Symbol)
-			return err
-		}
-		currLastTrade, err := db.GetLastTradesAllExchanges(c.Symbol, 1)
-		if err != nil {
-			log.Error("Error when retrieveing last trades for ", c.Symbol)
-			return err
-		}
-		(*currentConstituents)[i].Price = currLastTrade[0].EstimatedUSDPrice
-		(*currentConstituents)[i].CirculatingSupply = currSupply.CirculatingSupply
-	}
-
-	// Calculate current percentages: 1. get index value 2. Determine percentage of each asset
-	currIndexValue := GetIndexValue(indexSymbol, *currentConstituents)
-	if indexSymbol == "SCIFI" {
-		for i, _ := range *currentConstituents {
-			currPercentage := ((*currentConstituents)[i].Price * (*currentConstituents)[i].CirculatingSupply * (*currentConstituents)[i].CappingFactor) / currIndexValue
-			(*currentConstituents)[i].Percentage = currPercentage
-		}
-	} else {
-		// GBI
-		for i, _ := range *currentConstituents {
-			currPercentage := ((*currentConstituents)[i].Price * (*currentConstituents)[i].NumBaseTokens * 1e-16) / currIndexValue //1e-16 because index value is 100 at start
-			(*currentConstituents)[i].Percentage = currPercentage
-		}
-	}
-	return nil
-}
-
-func GetIndexValue(indexSymbol string, currentConstituents []models.CryptoIndexConstituent) float64 {
-	indexValue := 0.0
-	if indexSymbol == "SCIFI" {
-		for _, constituent := range currentConstituents {
-			indexValue += constituent.Price * constituent.CirculatingSupply * constituent.CappingFactor
-		}
-	} else {
-		// GBI etc
-		for _, constituent := range currentConstituents {
-			indexValue += constituent.Price * constituent.NumBaseTokens * 1e-16 //1e-16 because index value is 100 at start
-		}
-	}
-	return indexValue
-=======
->>>>>>> f23601da
 }