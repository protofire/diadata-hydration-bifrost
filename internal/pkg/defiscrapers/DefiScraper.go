package defiscrapers

import (
	"errors"
	"time"

	"github.com/diadata-org/diadata/pkg/dia"
	models "github.com/diadata-org/diadata/pkg/model"
	log "github.com/sirupsen/logrus"
)

const (
	// Determine frequency of scraping
	refrestRateDelay  = time.Second * 10 * 1
	refreshStateDelay = time.Second * 10 * 1
)

type nothing struct{}

// SpawnDefiScraper returns a new DefiScraper initialized with default values.
// The instance is asynchronously scraping as soon as it is created.
func SpawnDefiScraper(datastore models.Datastore, rateType string) *DefiScraper {
	s := &DefiScraper{
		shutdown:      make(chan nothing),
		shutdownDone:  make(chan nothing),
		error:         nil,
		tickerRate:    time.NewTicker(refrestRateDelay),
		tickerState:   time.NewTicker(refreshStateDelay),
		datastore:     datastore,
		chanDefiRate:  make(chan *dia.DefiRate),
		chanDefiState: make(chan *dia.DefiProtocolState),
	}

	log.Info("Defi scraper is built and triggered")
	go s.mainLoop(rateType)
	return s
}

// mainLoop runs in a goroutine until channel s is closed.
func (s *DefiScraper) mainLoop(rateType string) {
	for {
		select {
		case <-s.tickerRate.C:
			s.UpdateRates(rateType)
		case <-s.tickerState.C:
			s.UpdateState(rateType)

		case <-s.shutdown: // user requested shutdown
			log.Println("DefiScraper shutting down")
			s.cleanup(nil)
			return
		}
	}
}

// closes all connected Scrapers. Must only be called from mainLoop
func (s *DefiScraper) cleanup(err error) {

	s.errorLock.Lock()
	defer s.errorLock.Unlock()

	s.tickerRate.Stop()
	s.tickerState.Stop()

	if err != nil {
		s.error = err
	}
	s.closed = true

	close(s.shutdownDone) // signal that shutdown is complete
}

// Close closes any existing API connections
func (s *DefiScraper) Close() error {
	if s.closed {
		return errors.New("DefiScraper: Already closed")
	}
	close(s.shutdown)
	<-s.shutdownDone
	s.errorLock.RLock()
	defer s.errorLock.RUnlock()
	return s.error
}

// Channel returns a channel that can be used to receive rate information
func (s *DefiScraper) RateChannel() chan *dia.DefiRate {
	return s.chanDefiRate
}

func (s *DefiScraper) StateChannel() chan *dia.DefiProtocolState {
	return s.chanDefiState
}

// UpdateRates calls the appropriate function corresponding to the rate type.
func (s *DefiScraper) UpdateRates(defiType string) error {
	var helper DeFIHelper

	switch defiType {
	case "DYDX":
		{

			protocol := dia.DefiProtocol{
				Name:                 "DYDX",
				Address:              "0x1e0447b19bb6ecfdae1e4ae1694b0c3659614e4e",
				UnderlyingBlockchain: "Ethereum",
				Token:                "",
			}
			s.datastore.SetDefiProtocol(protocol)
			helper = NewDYDX(s, protocol)

		}
	case "AAVE":
		{

			protocol := dia.DefiProtocol{
				Name:                 "AAVE",
				Address:              "0x3dfd23A6c5E8BbcFc9581d2E864a68feb6a076d3",
				UnderlyingBlockchain: "Ethereum",
				Token:                "",
			}
			s.datastore.SetDefiProtocol(protocol)
			log.Info("aave")
			helper = NewAAVE(s, protocol)
		}
	case "RAY":
		{
			protocol := dia.DefiProtocol{
				Name:                 "RAY",
				Address:              "0xE215e8160a5e0A03f2D6c7900b050F2f04eA5Cbb",
				UnderlyingBlockchain: "Ethereum",
				Token:                "",
			}
			s.datastore.SetDefiProtocol(protocol)
			return s.updateRAY(protocol)
		}
	case "DHARMA":
		{

			protocol := dia.DefiProtocol{
				Name:                 "DHARMA",
				Address:              "0x3f320a0B08B93D7562c1f2d008d8154c44147620",
				UnderlyingBlockchain: "Ethereum",
				Token:                "",
			}
			s.datastore.SetDefiProtocol(protocol)
			return s.UpdateDHARMA(protocol)
		}

	default:
		return errors.New("Error: " + defiType + " does not exist in database")

	}
	return helper.UpdateRate()
}

func (s *DefiScraper) UpdateState(defiType string) error {
	var helper DeFIHelper
	protocol, err := s.datastore.GetDefiProtocol(defiType)
	if err != nil {
		return err
	}

	switch defiType {
	case "DYDX":
		{
			helper = NewDYDX(s, protocol)
		}
	case "AAVE":
		{
			helper = NewAAVE(s, protocol)
		}
<<<<<<< HEAD
	case "RAY":
		{
			return s.UpdateRAYState("RAY")
		}

=======
	default:
		return errors.New("Error: " + defiType + " does not exist in database")
>>>>>>> c67a4ae3
	}
	return helper.UpdateState()
}<|MERGE_RESOLUTION|>--- conflicted
+++ resolved
@@ -131,7 +131,8 @@
 				Token:                "",
 			}
 			s.datastore.SetDefiProtocol(protocol)
-			return s.updateRAY(protocol)
+			log.Info("RAY")
+			helper = NewRAY(s, protocol)
 		}
 	case "DHARMA":
 		{
@@ -169,16 +170,13 @@
 		{
 			helper = NewAAVE(s, protocol)
 		}
-<<<<<<< HEAD
 	case "RAY":
 		{
-			return s.UpdateRAYState("RAY")
+			helper = NewRAY(s, protocol)
 		}
 
-=======
 	default:
 		return errors.New("Error: " + defiType + " does not exist in database")
->>>>>>> c67a4ae3
 	}
 	return helper.UpdateState()
 }