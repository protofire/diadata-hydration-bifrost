--- conflicted
+++ resolved
@@ -133,7 +133,6 @@
 			s.datastore.SetDefiProtocol(protocol)
 			helper = NewAAVE(s, protocol)
 		}
-<<<<<<< HEAD
 	case "RAY":
 		{
 			protocol := dia.DefiProtocol{
@@ -152,23 +151,23 @@
 			protocol := dia.DefiProtocol{
 				Name:                 "DHARMA",
 				Address:              "0x3f320a0B08B93D7562c1f2d008d8154c44147620",
-=======
+				UnderlyingBlockchain: "Ethereum",
+				Token:                "",
+			}
+			s.datastore.SetDefiProtocol(protocol)
+			return s.UpdateDHARMA(protocol)
+		}
 	case "COMPOUND":
 		{
 
 			protocol := dia.DefiProtocol{
 				Name:                 "COMPOUND",
 				Address:              "0x3d9819210a31b4961b30ef54be2aed79b9c9cd3b",
->>>>>>> 30cf1891
-				UnderlyingBlockchain: "Ethereum",
-				Token:                "",
-			}
-			s.datastore.SetDefiProtocol(protocol)
-<<<<<<< HEAD
-			return s.UpdateDHARMA(protocol)
-=======
+				UnderlyingBlockchain: "Ethereum",
+				Token:                "",
+			}
+			s.datastore.SetDefiProtocol(protocol)
 			helper = NewCompound(s, protocol)
->>>>>>> 30cf1891
 		}
 
 	default:
@@ -194,7 +193,6 @@
 		{
 			helper = NewAAVE(s, protocol)
 		}
-<<<<<<< HEAD
 	case "RAY":
 		{
 			helper = NewRAY(s, protocol)
@@ -203,11 +201,10 @@
 	case "DDEX":
 		{
 			helper = NewDDEX(s, protocol)
-=======
+		}
 	case "COMPOUND":
 		{
 			helper = NewAAVE(s, protocol)
->>>>>>> 30cf1891
 		}
 	default:
 		return errors.New("Error: " + defiType + " does not exist in database")
