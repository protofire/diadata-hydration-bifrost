--- conflicted
+++ resolved
@@ -13,17 +13,6 @@
 // FilterMA is the struct for a moving average filter implementing
 // the Filter interface.
 type FilterMA struct {
-<<<<<<< HEAD
-	symbol         string
-	exchange       string
-	currentTime    time.Time
-	previousPrices []float64
-	lastTrade      *dia.Trade
-	param          int
-	value          float64
-	modified       bool
-	filterName     string
-=======
 	asset           dia.Asset
 	exchange        string
 	currentTime     time.Time
@@ -34,21 +23,12 @@
 	value           float64
 	modified        bool
 	filterName      string
->>>>>>> f23601da
 }
 
 // NewFilterMA returns a moving average filter.
 // @currentTime is the begin time of the filtersBlock.
 func NewFilterMA(asset dia.Asset, exchange string, currentTime time.Time, param int) *FilterMA {
 	s := &FilterMA{
-<<<<<<< HEAD
-		symbol:         symbol,
-		exchange:       exchange,
-		previousPrices: []float64{},
-		currentTime:    currentTime,
-		param:          param,
-		filterName:     "MA" + strconv.Itoa(param),
-=======
 		asset:           asset,
 		exchange:        exchange,
 		previousPrices:  []float64{},
@@ -56,7 +36,6 @@
 		currentTime:     currentTime,
 		param:           param,
 		filterName:      "MA" + strconv.Itoa(param),
->>>>>>> f23601da
 	}
 	return s
 }
@@ -65,24 +44,12 @@
 	s.compute(trade)
 }
 
-<<<<<<< HEAD
-func (s *FilterMA) filterPointForBlock() *dia.FilterPoint {
-	if s.exchange != "" || s.filterName != dia.FilterKing {
-		return nil
-	} else {
-		return &dia.FilterPoint{
-			Symbol: s.symbol,
-			Value:  s.value,
-			Name:   "MA" + strconv.Itoa(s.param),
-			Time:   s.currentTime,
-=======
 func (s *FilterMA) compute(trade dia.Trade) {
 	s.modified = true
 	if s.lastTrade != nil {
 		if trade.Time.Before(s.currentTime) {
 			log.Errorln("FilterMA: Ignoring Trade out of order ", s.currentTime, trade.Time)
 			return
->>>>>>> f23601da
 		}
 		s.fill(trade.Time, *s.lastTrade)
 	}
@@ -182,11 +149,7 @@
 
 	if s.modified {
 		s.modified = false
-<<<<<<< HEAD
-		err := ds.SetFilter(s.filterName, s.symbol, s.exchange, s.value, s.currentTime)
-=======
 		err := ds.SetFilter(s.filterName, s.asset, s.exchange, s.value, s.currentTime)
->>>>>>> f23601da
 		if err != nil {
 			log.Errorln("FilterMA: Error:", err)
 		}
