package filters

import (
	"errors"
	"sync"
	"time"

	"github.com/cnf/structhash"
	"github.com/diadata-org/diadata/pkg/dia"
	models "github.com/diadata-org/diadata/pkg/model"
	log "github.com/sirupsen/logrus"
)

/*
const (
	filtersParam = dia.BlockSizeSeconds
)
*/

type nothing struct{}

// getIdentifier returns the unique identifier for asset @a.
// It is used as a part of a filter's map's key.
func getIdentifier(a dia.Asset) string {
	return a.Blockchain + "-" + a.Address
}

// filtersAsset is only used in the filters package. It is the auxilliary
// structure enabling us to compute prices for both, an asset on one exchange
// and an asset across all exchanges.
// @Identifier is the asset's unique identifier blockchain+Address
type filtersAsset struct {
	Identifier string
	Source     string
}

// FiltersBlockService is the data structure containing all objects
// necessary for the processing of a tradesBlock.
type FiltersBlockService struct {
<<<<<<< HEAD
	shutdown             chan nothing
	shutdownDone         chan nothing
	chanTradesBlock      chan *dia.TradesBlock
	chanFiltersBlock     chan *dia.FiltersBlock
	errorLock            sync.RWMutex
	error                error
	closed               bool
	started              bool
	currentTime          time.Time
	filters              map[filtersAsset][]Filter
=======
	shutdown         chan nothing
	shutdownDone     chan nothing
	chanTradesBlock  chan *dia.TradesBlock
	chanFiltersBlock chan *dia.FiltersBlock
	errorLock        sync.RWMutex
	error            error
	closed           bool
	started          bool
	//	currentTime          time.Time
	filters              map[string][]Filter
>>>>>>> 706fbdf6
	lastLog              time.Time
	calculationValues    []int
	previousBlockFilters []dia.FilterPoint
	datastore            models.Datastore
}

// NewFiltersBlockService returns a new FiltersBlockService and
// runs mainLoop() in a go routine.
func NewFiltersBlockService(previousBlockFilters []dia.FilterPoint, datastore models.Datastore, chanFiltersBlock chan *dia.FiltersBlock) *FiltersBlockService {
	s := &FiltersBlockService{
		shutdown:             make(chan nothing),
		shutdownDone:         make(chan nothing),
		chanTradesBlock:      make(chan *dia.TradesBlock),
		chanFiltersBlock:     chanFiltersBlock,
		error:                nil,
		started:              false,
		filters:              make(map[filtersAsset][]Filter),
		lastLog:              time.Now(),
		calculationValues:    make([]int, 0),
		previousBlockFilters: previousBlockFilters,
		datastore:            datastore,
	}
	s.calculationValues = append(s.calculationValues, dia.BlockSizeSeconds)

	go s.mainLoop()
	return s
}

// mainLoop runs processTradesBlock until FiltersBlockService @s is shut down.
func (s *FiltersBlockService) mainLoop() {
	for {
		log.Info("x FiltersBlockService mainloop")
		select {
		case <-s.shutdown:
			log.Println("Filters shutting down")
			s.cleanup(nil)
			return
		case tb, ok := <-s.chanTradesBlock:
			log.Info("receive tradesBlock for further processing ok: ", ok)
			s.processTradesBlock(tb)
		}
	}
}

// processTradesBlock is the 'main' function in the sense that all mathematical
// computations are done here.
func (s *FiltersBlockService) processTradesBlock(tb *dia.TradesBlock) {

	log.Infoln("processTradesBlock starting")

	for _, trade := range tb.TradesBlockData.Trades {
		s.createFilters(trade.QuoteToken, "", tb.TradesBlockData.BeginTime)
		s.createFilters(trade.QuoteToken, trade.Source, tb.TradesBlockData.BeginTime)
		s.computeFilters(trade, "")
		s.computeFilters(trade, trade.Source)
	}

	resultFilters := []dia.FilterPoint{}
	log.Info("all filter keys: ")
	for key := range s.filters {
		log.Info(key)
	}
	log.Info("--------------------------")

	for _, filters := range s.filters {
		for _, f := range filters {
			f.finalCompute(tb.TradesBlockData.EndTime)
			fp := f.filterPointForBlock()
			if fp != nil {
				resultFilters = append(resultFilters, *fp)
			}
		}
	}

	resultFilters = addMissingPoints(s.previousBlockFilters, resultFilters)

	s.previousBlockFilters = resultFilters

	fb := &dia.FiltersBlock{
		FiltersBlockData: dia.FiltersBlockData{
			FilterPoints:    resultFilters,
			FiltersNumber:   len(resultFilters),
			EndTime:         tb.TradesBlockData.EndTime,
			BeginTime:       tb.TradesBlockData.BeginTime,
			TradesBlockHash: tb.BlockHash,
		},
	}

	hash, err := structhash.Hash(fb.FiltersBlockData, 1)
	if err != nil {
		log.Printf("error on hash")
		hash = "hashError"
	}
	fb.BlockHash = hash
	log.Printf("Generating Filters block %v (size:%v)", hash, fb.FiltersBlockData.FiltersNumber)

	if len(resultFilters) != 0 && s.chanFiltersBlock != nil {
		s.chanFiltersBlock <- fb
	}
	for _, filters := range s.filters {
		for _, f := range filters {
			f.save(s.datastore)
		}
	}
	s.datastore.Flush()
}

func (s *FiltersBlockService) createFilters(asset dia.Asset, exchange string, BeginTime time.Time) {
	fa := filtersAsset{
		Identifier: getIdentifier(asset),
		Source:     exchange,
	}
	_, ok := s.filters[fa]
	if !ok {
		s.filters[fa] = []Filter{
			// Prices are written into redis in MA filter
			NewFilterMA(asset, exchange, BeginTime, dia.BlockSizeSeconds),
			NewFilterTLT(asset, exchange),
			NewFilterVOL(asset, exchange, dia.BlockSizeSeconds),
			NewFilterMAIR(asset, exchange, BeginTime, dia.BlockSizeSeconds),
			NewFilterMEDIR(asset, exchange, BeginTime, dia.BlockSizeSeconds),
		}
	}
}

func (s *FiltersBlockService) computeFilters(t dia.Trade, exchange string) {
	fa := filtersAsset{
		Identifier: getIdentifier(t.QuoteToken),
		Source:     exchange,
	}
	for _, f := range s.filters[fa] {
		f.compute(t)
	}
}

func addMissingPoints(previousBlockFilters []dia.FilterPoint, newFilters []dia.FilterPoint) []dia.FilterPoint {
	log.Debug("previousBlockFilters", previousBlockFilters)
	log.Debug("newFilters:", newFilters)
	missingPoints := 0
	result := newFilters
	newFiltersMap := make(map[filtersAsset]*dia.FilterPoint)
	for _, filter := range newFilters {
		fa := filtersAsset{
			Identifier: getIdentifier(filter.Asset),
			Source:     filter.Name,
		}
		newFiltersMap[fa] = &filter
	}

	for _, filter := range previousBlockFilters {

		d := time.Since(filter.Time)
		log.Info("filter:", filter, " age:", d)
		fa := filtersAsset{
			Identifier: getIdentifier(filter.Asset),
			Source:     filter.Name,
		}
		if d > time.Hour*24 {
			_, ok := newFiltersMap[fa]
			if !ok {
				result = append(result, filter)
				log.Debug("Adding", filter.Name+filter.Asset.Symbol)
				missingPoints++
			}
		} else {
			log.Info("ignoring old filter", filter.Asset.Symbol)
		}
	}
	if missingPoints != 0 {
		log.Printf("Added %v missing point from previous block", missingPoints)
	}
	log.Debug("result:", result)
	return result
}

// ProcessTradesBlock sends a filled tradesBlock into the filtersBlock channel.
func (s *FiltersBlockService) ProcessTradesBlock(tradesBlock *dia.TradesBlock) {
	s.chanTradesBlock <- tradesBlock
	log.Info("Processing TradesBlock done.")
}

// Close gracefully closes the Filtersblockservice
func (s *FiltersBlockService) Close() error {
	if s.closed {
		return errors.New("filters: Already closed")
	}
	close(s.shutdown)
	<-s.shutdownDone
	return s.error
}

// cleanup must only be called from mainLoop
func (s *FiltersBlockService) cleanup(err error) {
	s.errorLock.Lock()
	defer s.errorLock.Unlock()
	if err != nil {
		s.error = err
	}
	s.closed = true
	close(s.shutdownDone) // signal that shutdown is complete
}<|MERGE_RESOLUTION|>--- conflicted
+++ resolved
@@ -37,7 +37,6 @@
 // FiltersBlockService is the data structure containing all objects
 // necessary for the processing of a tradesBlock.
 type FiltersBlockService struct {
-<<<<<<< HEAD
 	shutdown             chan nothing
 	shutdownDone         chan nothing
 	chanTradesBlock      chan *dia.TradesBlock
@@ -48,18 +47,6 @@
 	started              bool
 	currentTime          time.Time
 	filters              map[filtersAsset][]Filter
-=======
-	shutdown         chan nothing
-	shutdownDone     chan nothing
-	chanTradesBlock  chan *dia.TradesBlock
-	chanFiltersBlock chan *dia.FiltersBlock
-	errorLock        sync.RWMutex
-	error            error
-	closed           bool
-	started          bool
-	//	currentTime          time.Time
-	filters              map[string][]Filter
->>>>>>> 706fbdf6
 	lastLog              time.Time
 	calculationValues    []int
 	previousBlockFilters []dia.FilterPoint
