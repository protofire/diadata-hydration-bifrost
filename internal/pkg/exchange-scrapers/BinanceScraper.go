package scrapers

import (
	"encoding/json"
	"errors"
	"strconv"
	"sync"
	"time"

	"github.com/adshao/go-binance"
	"github.com/diadata-org/diadata/pkg/dia"
	models "github.com/diadata-org/diadata/pkg/model"
	utils "github.com/diadata-org/diadata/pkg/utils"
)

type binancePairScraperSet map[*BinancePairScraper]nothing

// BinanceScraper is a Scraper for collecting trades from the Binance websocket API
type BinanceScraper struct {
	client *binance.Client
	// signaling channels for session initialization and finishing
	initDone     chan nothing
	shutdown     chan nothing
	shutdownDone chan nothing
	// error handling; to read error or closed, first acquire read lock
	// only cleanup method should hold write lock
	errorLock sync.RWMutex
	error     error
	closed    bool
	// used to keep track of trading pairs that we subscribed to
	// use sync.Maps to concurrently handle multiple pairs
	pairScrapers sync.Map // dia.ExchangePair -> binancePairScraperSet
	// pairSubscriptions sync.Map // dia.ExchangePair -> string (subscription ID)
	// pairLocks         sync.Map // dia.ExchangePair -> sync.Mutex
	exchangeName string
	chanTrades   chan *dia.Trade
	db           *models.RelDB
}

// NewBinanceScraper returns a new BinanceScraper for the given pair
func NewBinanceScraper(apiKey string, secretKey string, exchange dia.Exchange, scrape bool, relDB *models.RelDB) *BinanceScraper {

	s := &BinanceScraper{
		client:       binance.NewClient(apiKey, secretKey),
		initDone:     make(chan nothing),
		shutdown:     make(chan nothing),
		shutdownDone: make(chan nothing),
		exchangeName: exchange.Name,
		error:        nil,
		chanTrades:   make(chan *dia.Trade),
		db:           relDB,
	}

	// establish connection in the background
	if scrape {
		go s.mainLoop()
	}
	return s
}

<<<<<<< HEAD
func (up *BinanceScraper) NormalizePair(pair dia.ExchangePair) (dia.ExchangePair, error) {
=======
func (up *BinanceScraper) NormalizePair(pair dia.Pair) (dia.Pair, error) {
>>>>>>> 04c96b8d
	if pair.Symbol == "MIOTA" {
		pair.ForeignName = "M" + pair.ForeignName
	}
	if pair.Symbol == "YOYOW" {
		pair.ForeignName = "YOYOW" + pair.ForeignName[4:]
	}
	if pair.Symbol == "ETHOS" {
		pair.ForeignName = "ETHOS" + pair.ForeignName[3:]
	}
	return pair, nil
}

// runs in a goroutine until s is closed
func (s *BinanceScraper) mainLoop() {
	close(s.initDone)
	for range s.shutdown { // user requested shutdown
		log.Println("BinanceScraper shutting down")
		s.cleanup()
		return
	}
	select {}
}

func (s *BinanceScraper) FillSymbolData(symbol string) (dia.Asset, error) {
	// TO DO
	return dia.Asset{Symbol: symbol}, nil
}

// closes all connected PairScrapers
// must only be called from mainLoop
func (s *BinanceScraper) cleanup() {
	s.errorLock.Lock()
	defer s.errorLock.Unlock()
	// close all channels of PairScraper children
	s.pairScrapers.Range(func(k, v interface{}) bool {
		for ps := range v.(binancePairScraperSet) {
			ps.closed = true
		}
		s.pairScrapers.Delete(k)
		return true
	})

	s.closed = true
	close(s.shutdownDone) // signal that shutdown is complete
}

// Close closes any existing API connections, as well as channels of
// PairScrapers from calls to ScrapePair
func (s *BinanceScraper) Close() error {
	if s.closed {
		return errors.New("BinanceScraper: Already closed")
	}
	close(s.shutdown)
	<-s.shutdownDone
	s.errorLock.RLock()
	defer s.errorLock.RUnlock()
	return s.error
}

// ScrapePair returns a PairScraper that can be used to get trades for a single pair from
// this APIScraper
func (s *BinanceScraper) ScrapePair(pair dia.ExchangePair) (PairScraper, error) {
	<-s.initDone // wait until client is connected

	if s.closed {
		return nil, errors.New("BinanceScraper: Call ScrapePair on closed scraper")
	}

	ps := &BinancePairScraper{
		parent: s,
		pair:   pair,
	}

	wsAggTradeHandler := func(event *binance.WsAggTradeEvent) {
		var exchangepair dia.ExchangePair

		volume, err := strconv.ParseFloat(event.Quantity, 64)
		price, err2 := strconv.ParseFloat(event.Price, 64)

		if err == nil && err2 == nil && event.Event == "aggTrade" {
			if !event.IsBuyerMaker {
				volume = -volume
			}
			pairNormalized, _ := s.NormalizePair(pair)
			exchangepair, err = s.db.GetExchangePairCache(s.exchangeName, pair.ForeignName)
			if err != nil {
				log.Error(err)
			}
			t := &dia.Trade{
				Symbol:         pairNormalized.Symbol,
				Pair:           pairNormalized.ForeignName,
				Price:          price,
				Volume:         volume,
				Time:           time.Unix(event.TradeTime/1000, (event.TradeTime%1000)*int64(time.Millisecond)),
				ForeignTradeID: strconv.FormatInt(event.AggTradeID, 16),
				Source:         s.exchangeName,
				VerifiedPair:   exchangepair.Verified,
				BaseToken:      exchangepair.UnderlyingPair.BaseToken,
				QuoteToken:     exchangepair.UnderlyingPair.QuoteToken,
			}
			if exchangepair.Verified {
				log.Infoln("Got verified trade", t)
			}
			ps.parent.chanTrades <- t
<<<<<<< HEAD
=======
			// log.Info("got trade: ", t)
>>>>>>> 04c96b8d
		} else {
			log.Println("ignoring event ", event, err, err2)
		}
	}
	errHandler := func(err error) {
		log.Error(err)
	}

	_, _, err := binance.WsAggTradeServe(pair.ForeignName, wsAggTradeHandler, errHandler)
	if err != nil {
		log.Errorf("serving pair %s", pair.ForeignName)
	}

	return ps, err
}
<<<<<<< HEAD
func (s *BinanceScraper) normalizeSymbol(p dia.ExchangePair, foreignName string, params ...string) (pair dia.ExchangePair, err error) {
	// symbol := p.Symbol
	// status := params[0]
	// if status == "TRADING" {
	// 	if helpers.NameForSymbol(symbol) == symbol {
	// 		if !helpers.SymbolIsName(symbol) {
	// 			pair.Symbol = symbol
	// 			pair, _ = s.NormalizePair(pair)

	// 			return pair, errors.New("Foreign name can not be normalized:" + foreignName + " symbol:" + symbol)
	// 		}
	// 	}
	// 	if helpers.SymbolIsBlackListed(symbol) {
	// 		pair.Symbol = symbol
	// 		return pair, errors.New("Symbol is black listed:" + symbol)
	// 	}
	// } else {
	// 	return pair, errors.New("Symbol:" + symbol + " with foreign name:" + foreignName + " is:" + status)

	// }
=======

func (s *BinanceScraper) normalizeSymbol(p dia.Pair, foreignName string, params ...string) (pair dia.Pair, err error) {
	symbol := p.Symbol
	status := params[0]
	if status == "TRADING" {
		if helpers.NameForSymbol(symbol) == symbol {
			if !helpers.SymbolIsName(symbol) {
				pair.Symbol = symbol
				pair, _ = s.NormalizePair(pair)

				return pair, errors.New("Foreign name can not be normalized:" + foreignName + " symbol:" + symbol)
			}
		}
		if helpers.SymbolIsBlackListed(symbol) {
			pair.Symbol = symbol
			return pair, errors.New("Symbol is black listed:" + symbol)
		}
	} else {
		return pair, errors.New("Symbol:" + symbol + " with foreign name:" + foreignName + " is:" + status)

	}
>>>>>>> 04c96b8d
	return pair, nil
}

// FetchAvailablePairs returns a list with all available trade pairs
func (s *BinanceScraper) FetchAvailablePairs() (pairs []dia.ExchangePair, err error) {

	data, _, err := utils.GetRequest("https://api.binance.com/api/v1/exchangeInfo")

	if err != nil {
		return
	}
	var ar binance.ExchangeInfo
	err = json.Unmarshal(data, &ar)
	if err == nil {
		for _, p := range ar.Symbols {

			pairToNormalise := dia.ExchangePair{
				Symbol:      p.Symbol,
				ForeignName: p.Symbol,
				Exchange:    s.exchangeName,
			}

			pair, serr := s.normalizeSymbol(pairToNormalise, p.BaseAsset, p.Status)
			if serr == nil {
				pairs = append(pairs, pair)
			} else {
				log.Error(serr)
			}
		}
	}
	return
}

// BinancePairScraper implements PairScraper for Binance
type BinancePairScraper struct {
	parent *BinanceScraper
	pair   dia.ExchangePair
	closed bool
}

// Close stops listening for trades of the pair associated with s
func (ps *BinancePairScraper) Close() error {
	var err error
	s := ps.parent
	// if parent already errored, return early
	s.errorLock.RLock()
	defer s.errorLock.RUnlock()
	if s.error != nil {
		return s.error
	}
	if ps.closed {
		return errors.New("BinancePairScraper: Already closed")
	}

	// TODO stop collection for the pair

	ps.closed = true
	return err
}

// Channel returns a channel that can be used to receive trades
func (ps *BinanceScraper) Channel() chan *dia.Trade {
	return ps.chanTrades
}

// Error returns an error when the channel Channel() is closed
// and nil otherwise
func (ps *BinancePairScraper) Error() error {
	s := ps.parent
	s.errorLock.RLock()
	defer s.errorLock.RUnlock()
	return s.error
}

// Pair returns the pair this scraper is subscribed to
func (ps *BinancePairScraper) Pair() dia.ExchangePair {
	return ps.pair
}<|MERGE_RESOLUTION|>--- conflicted
+++ resolved
@@ -58,11 +58,7 @@
 	return s
 }
 
-<<<<<<< HEAD
 func (up *BinanceScraper) NormalizePair(pair dia.ExchangePair) (dia.ExchangePair, error) {
-=======
-func (up *BinanceScraper) NormalizePair(pair dia.Pair) (dia.Pair, error) {
->>>>>>> 04c96b8d
 	if pair.Symbol == "MIOTA" {
 		pair.ForeignName = "M" + pair.ForeignName
 	}
@@ -167,10 +163,6 @@
 				log.Infoln("Got verified trade", t)
 			}
 			ps.parent.chanTrades <- t
-<<<<<<< HEAD
-=======
-			// log.Info("got trade: ", t)
->>>>>>> 04c96b8d
 		} else {
 			log.Println("ignoring event ", event, err, err2)
 		}
@@ -186,7 +178,6 @@
 
 	return ps, err
 }
-<<<<<<< HEAD
 func (s *BinanceScraper) normalizeSymbol(p dia.ExchangePair, foreignName string, params ...string) (pair dia.ExchangePair, err error) {
 	// symbol := p.Symbol
 	// status := params[0]
@@ -207,29 +198,6 @@
 	// 	return pair, errors.New("Symbol:" + symbol + " with foreign name:" + foreignName + " is:" + status)
 
 	// }
-=======
-
-func (s *BinanceScraper) normalizeSymbol(p dia.Pair, foreignName string, params ...string) (pair dia.Pair, err error) {
-	symbol := p.Symbol
-	status := params[0]
-	if status == "TRADING" {
-		if helpers.NameForSymbol(symbol) == symbol {
-			if !helpers.SymbolIsName(symbol) {
-				pair.Symbol = symbol
-				pair, _ = s.NormalizePair(pair)
-
-				return pair, errors.New("Foreign name can not be normalized:" + foreignName + " symbol:" + symbol)
-			}
-		}
-		if helpers.SymbolIsBlackListed(symbol) {
-			pair.Symbol = symbol
-			return pair, errors.New("Symbol is black listed:" + symbol)
-		}
-	} else {
-		return pair, errors.New("Symbol:" + symbol + " with foreign name:" + foreignName + " is:" + status)
-
-	}
->>>>>>> 04c96b8d
 	return pair, nil
 }
 
