--- conflicted
+++ resolved
@@ -75,12 +75,13 @@
 	pairScrapers map[string]*LoopringPairScraper
 	exchangeName string
 	chanTrades   chan *dia.Trade
-	wsURL string
+	wsURL        string
 }
 
 type LoopringKey struct {
 	Key string `json:"key"`
 }
+
 // NewLoopringScraper returns a new LoopringScraper for the given pair
 func NewLoopringScraper(exchange dia.Exchange, scrape bool) *LoopringScraper {
 
@@ -129,24 +130,20 @@
 	}
 
 	// Get Loopring Key
-	resp,err := utils.GetRequest("https://api3.loopring.io/v3/ws/key")
-	if err != nil {
-		log.Error("Error getting loopring key : ",err.Error())
+	resp, err := utils.GetRequest("https://api3.loopring.io/v3/ws/key")
+	if err != nil {
+		log.Error("Error getting loopring key : ", err.Error())
 	}
 	var lkResponse LoopringKey
 	json.Unmarshal(resp, &lkResponse)
 
-	s.wsURL = _LoopringSocketurl+"?wsApiKey="+lkResponse.Key
+	s.wsURL = _LoopringSocketurl + "?wsApiKey=" + lkResponse.Key
 
 	var wsDialer ws.Dialer
-<<<<<<< HEAD
-	SwConn, _, err := wsDialer.Dial(_LoopringSocketurl, nil)
-=======
-	SwConn, _, err := wsDialer.Dial(s.wsURL , nil)
-
->>>>>>> af70fb7b
-	if err != nil {
-		log.Error("Error connecting to ws: ",err.Error())
+	SwConn, _, err := wsDialer.Dial(s.wsURL, nil)
+
+	if err != nil {
+		log.Error("Error connecting to ws: ", err.Error())
 	}
 	s.wsClient = SwConn
 
@@ -160,16 +157,15 @@
 
 	log.Info("Reconnecting ws")
 
-
 	// Get Loopring Key
-	resp,err := utils.GetRequest("https://api3.loopring.io/v3/ws/key")
-	if err != nil {
-		log.Error("Error getting loopring key : ",err.Error())
+	resp, err := utils.GetRequest("https://api3.loopring.io/v3/ws/key")
+	if err != nil {
+		log.Error("Error getting loopring key : ", err.Error())
 	}
 	var lkResponse LoopringKey
 	json.Unmarshal(resp, &lkResponse)
 
-	s.wsURL = _LoopringSocketurl+"?wsApiKey="+lkResponse.Key
+	s.wsURL = _LoopringSocketurl + "?wsApiKey=" + lkResponse.Key
 
 	var wsDialer ws.Dialer
 	SwConn, _, err := wsDialer.Dial(s.wsURL, nil)
