package scrapers

import (
	"encoding/json"
	"errors"
	"strconv"
	"strings"
	"sync"
	"time"

	ws "github.com/gorilla/websocket"

	"github.com/diadata-org/diadata/pkg/dia"
	"github.com/diadata-org/diadata/pkg/utils"
)

// API base url
const apiURL string = "https://bitbay.net/API/Public/"

// API request
const apiRequest string = "/trades.json"

// Minimum delay between API calls
const apiDelay = time.Second

// Seconds to wait for scrappers to be ready
const waitForScrapers = 10

var BitBaySocketURL string = "wss://api.bitbay.net/websocket/"

type BitBaySubscribe struct {
	Action string `json:"action"`
	Module string `json:"module"`
	Path   string `json:"path"`
}

//{
//"action": "subscribe-public",
//"module": "trading",
//"path": "ticker/{market_code}"
//}

//TradeInfo as received from API response
type BitBayTrade struct {
	Date            int64   `json:"date"`
	Price           float64 `json:"price"`
	TransactionType string  `json:"type"`
	Amount          float64 `json:"amount"`
	Tid             string  `json:"tid"`
}

// BitBayScraper provides  methods needed to get Trade information from BitBay
type BitBayScraper struct {
	// control flag for main loop
	run      bool
	wsClient *ws.Conn

	// signaling channels for session initialization and finishing
	shutdown     chan nothing
	shutdownDone chan nothing
	// error handling; to read error or closed, first acquire read lock
	// only cleanup method should hold write lock
	errorLock sync.RWMutex
	error     error
	closed    bool
	// used to keep track of trading pairs that we subscribed to
	pairScrapers map[string]*BitBayPairScraper
	// exchange name
	exchangeName string
	// channel to send trades
	chanTrades chan *dia.Trade
}

//NewBitBayScraper get a scrapper for BitBay exchange
func NewBitBayScraper(exchange dia.Exchange, scrape bool) *BitBayScraper {
	s := &BitBayScraper{
		shutdown:     make(chan nothing),
		shutdownDone: make(chan nothing),
		pairScrapers: make(map[string]*BitBayPairScraper),

		exchangeName: exchange.Name,
		error:        nil,
		chanTrades:   make(chan *dia.Trade),
		closed:       false,
	}
<<<<<<< HEAD
	if scrape {
		go s.mainLoop()
	}
=======

	var wsDialer ws.Dialer
	SwConn, _, err := wsDialer.Dial(BitBaySocketURL, nil)

	if err != nil {
		println(err.Error())
	}

	s.wsClient = SwConn

	go s.mainLoop()

>>>>>>> af70fb7b
	return s
}

func (s *BitBayScraper) getMarkets() (markets []string) {
	var bbm BitBayMarkets
	b, err := utils.GetRequest("https://api.bitbay.net/rest/trading/ticker")
	if err != nil {
		log.Errorln("Error Getting markets", err)
	}
	json.Unmarshal(b, &bbm)

	for key, _ := range bbm.Items {
		markets = append(markets, key)
	}
	return
}

func (s *BitBayScraper) ping() {

	a := &BitBaySubscribe{
		Action: "ping",
	}

	log.Infoln("Ping", a)

	if err := s.wsClient.WriteJSON(a); err != nil {
		log.Println(err.Error())
	}
}

func (s *BitBayScraper) subscribe() {

	markets := s.getMarkets()

	for _, market := range markets {

		a := &BitBaySubscribe{
			Action: "subscribe-public",
			Module: "trading",
			Path:   "transactions/" + market,
		}

		log.Println("subscribing", a)

		if err := s.wsClient.WriteJSON(a); err != nil {
			log.Println(err.Error())
		}

	}
}

// runs in a goroutine until s is closed
func (s *BitBayScraper) mainLoop() {

	s.subscribe()

	pingTimer := time.NewTicker(10 * time.Second)
	go func() {
		for {
			select {
			case <-pingTimer.C:
				go s.ping()
			}
		}
	}()

	for true {

		var response BitBayWSResponse

		if s.error = s.wsClient.ReadJSON(&response); s.error != nil {
			log.Error(s.error.Error())
			break
		}

		//b,_ := json.Marshal(message)
		//
		//log.Infoln("Message",string(b[:]))

		log.Infoln("message", response)

		timestamp, err := strconv.ParseInt(response.Timestamp, 10, 64)
		if err != nil {
			log.Error("Error Parsing time", err)
		}

		pair := strings.TrimPrefix(response.Topic, "trading/transactions/")
		pair = strings.Replace(pair, "-", "", -1)
		pair = strings.ToUpper(pair)

		ps, ok := s.pairScrapers[pair]
		if !ok {
			log.Error("unknown pair: " + pair)
			continue
		}

		for _, trade := range response.Message.Transactions {

			f64Price, err := strconv.ParseFloat(trade.R, 64)
			if err != nil {
				log.Error("error parsing price: " + trade.R)
				continue
			}

			f64Volume, err := strconv.ParseFloat(trade.A, 64)
			if err != nil {
				log.Error("error parsing volume: " + trade.A)
				continue
			}

			if trade.Ty == "Sell" {
				f64Volume = -f64Volume
			}

			t := &dia.Trade{
				Symbol:         ps.Pair().Symbol,
				Pair:           pair,
				Price:          f64Price,
				Volume:         f64Volume,
				Time:           time.Unix(timestamp/1e3, 0),
				ForeignTradeID: trade.ID,
				Source:         s.exchangeName,
			}
			log.Info("got trade: ", t)
			ps.parent.chanTrades <- t
		}
	}
	if s.error == nil {
		s.error = errors.New(s.exchangeName + "Scraper: terminated by Close()")
	}
	s.cleanup(s.error)
}

// Close channels for shutdown
func (s *BitBayScraper) cleanup(err error) {
	s.errorLock.Lock()
	defer s.errorLock.Unlock()
	if err != nil {
		s.error = err
	}
	s.closed = true
	close(s.chanTrades)
	close(s.shutdownDone)
}

// Close any existing API connections, as well as channels, and terminates main loop
func (s *BitBayScraper) Close() error {
	if s.closed {
		return errors.New(s.exchangeName + "Scraper: Already closed")
	}
	s.run = false
	<-s.shutdownDone
	s.errorLock.RLock()
	defer s.errorLock.RUnlock()
	return s.error
}

// ScrapePair returns a PairScraper that can be used to get trades for a single pair from
// this APIScraper
func (s *BitBayScraper) ScrapePair(pair dia.ExchangePair) (PairScraper, error) {
	if s.closed {
		return nil, errors.New("s.exchangeName+Scraper: Call ScrapePair on closed scraper")
	}
	ps := &BitBayPairScraper{
		parent:      s,
		pair:        pair,
		apiEndPoint: pair.ForeignName,
		latestTrade: 0,
	}
	s.pairScrapers[pair.ForeignName] = ps
	return ps, nil
}

// set exchange base currency according to DIA standard
func (s *BitBayScraper) normalizeSymbol(baseCurrency string, name string) (symbol string, err error) {
	return "", errors.New(s.exchangeName + "Scraper:normalizeSymbol() not implemented.")
}
func (s *BitBayScraper) NormalizePair(pair dia.ExchangePair) (dia.ExchangePair, error) {
	return dia.ExchangePair{}, nil
}

//Channel returns the channel to get trades
func (s *BitBayScraper) Channel() chan *dia.Trade {
	return s.chanTrades
}

//FetchAvailablePairs returns a list with all available trade pairs
<<<<<<< HEAD
func (s *BitBayScraper) FetchAvailablePairs() (pairs []dia.ExchangePair, err error) {
	return []dia.ExchangePair{}, errors.New(s.exchangeName + "Scraper:FetchAvailablePairs() not implemented. No public API available")
=======
func (s *BitBayScraper) FetchAvailablePairs() (pairs []dia.Pair, err error) {
	type items struct {
		Status  string                 `json:"status"`
		Markets map[string]interface{} `json:"items"`
	}
	var bitbayResponse items

	data, err := utils.GetRequest("https://api.bitbay.net/rest/trading/ticker")
	if err != nil {
		return
	}
	err = json.Unmarshal(data, &bitbayResponse)
	if err != nil {
		return
	}
	pairmap := bitbayResponse.Markets
	for key := range pairmap {
		pairslice := strings.Split(key, "-")
		pairs = append(pairs, dia.Pair{
			Symbol:      pairslice[0],
			ForeignName: pairslice[0] + pairslice[1],
			Exchange:    s.exchangeName,
			Ignore:      false,
		})
	}
	return pairs, err
>>>>>>> af70fb7b
}

// Error returns an error when the channel Channel() is closed
// and nil otherwise
func (s *BitBayScraper) Error() error {
	s.errorLock.RLock()
	defer s.errorLock.RUnlock()
	return s.error
}

// BitBayPairScraper implements PairScraper for BitBay
type BitBayPairScraper struct {
	apiEndPoint string
	parent      *BitBayScraper
	pair        dia.ExchangePair
	closed      bool
	latestTrade int
}

// Close stops listening for trades of the pair associated
func (ps *BitBayPairScraper) Close() error {
	ps.closed = true
	return ps.Error()
}

// Error returns an error when the channel Channel() is closed
// and nil otherwise
func (ps *BitBayPairScraper) Error() error {
	ps.parent.errorLock.RLock()
	defer ps.parent.errorLock.RUnlock()
	return ps.parent.error
}

// Pair returns the pair this scraper is subscribed to
func (ps *BitBayPairScraper) Pair() dia.ExchangePair {
	return ps.pair
}

type BitBayMarkets struct {
	Status string                  `json:"status"`
	Items  map[string]BitBayMarket `json:"items"`
}

type BitBayMarket struct {
	Code  string `json:"code"`
	First struct {
		Currency string `json:"currency"`
		MinOffer string `json:"minOffer"`
		Scale    int    `json:"scale"`
	} `json:"first"`
	Second struct {
		Currency string `json:"currency"`
		MinOffer string `json:"minOffer"`
		Scale    int    `json:"scale"`
	} `json:"second"`
}

type BitBayWSResponse struct {
	Action    string  `json:"action"`
	Message   Message `json:"message"`
	SeqNo     int     `json:"seqNo"`
	Timestamp string  `json:"timestamp"`
	Topic     string  `json:"topic"`
}
type BitBayTransaction struct {
	A  string `json:"a"`
	ID string `json:"id"`
	R  string `json:"r"`
	T  string `json:"t"`
	Ty string `json:"ty"`
}
type Message struct {
	Transactions []BitBayTransaction `json:"transactions"`
}<|MERGE_RESOLUTION|>--- conflicted
+++ resolved
@@ -83,24 +83,19 @@
 		chanTrades:   make(chan *dia.Trade),
 		closed:       false,
 	}
-<<<<<<< HEAD
+
+	var wsDialer ws.Dialer
+	SwConn, _, err := wsDialer.Dial(BitBaySocketURL, nil)
+	if err != nil {
+		println(err.Error())
+	}
+
+	s.wsClient = SwConn
+
 	if scrape {
 		go s.mainLoop()
 	}
-=======
-
-	var wsDialer ws.Dialer
-	SwConn, _, err := wsDialer.Dial(BitBaySocketURL, nil)
-
-	if err != nil {
-		println(err.Error())
-	}
-
-	s.wsClient = SwConn
-
-	go s.mainLoop()
-
->>>>>>> af70fb7b
+
 	return s
 }
 
@@ -288,11 +283,8 @@
 }
 
 //FetchAvailablePairs returns a list with all available trade pairs
-<<<<<<< HEAD
 func (s *BitBayScraper) FetchAvailablePairs() (pairs []dia.ExchangePair, err error) {
-	return []dia.ExchangePair{}, errors.New(s.exchangeName + "Scraper:FetchAvailablePairs() not implemented. No public API available")
-=======
-func (s *BitBayScraper) FetchAvailablePairs() (pairs []dia.Pair, err error) {
+
 	type items struct {
 		Status  string                 `json:"status"`
 		Markets map[string]interface{} `json:"items"`
@@ -310,15 +302,13 @@
 	pairmap := bitbayResponse.Markets
 	for key := range pairmap {
 		pairslice := strings.Split(key, "-")
-		pairs = append(pairs, dia.Pair{
+		pairs = append(pairs, dia.ExchangePair{
 			Symbol:      pairslice[0],
 			ForeignName: pairslice[0] + pairslice[1],
 			Exchange:    s.exchangeName,
-			Ignore:      false,
 		})
 	}
 	return pairs, err
->>>>>>> af70fb7b
 }
 
 // Error returns an error when the channel Channel() is closed
