package scrapers

import (
	"compress/gzip"
	"encoding/json"
	"errors"
	"fmt"
	"strconv"
	"strings"
	"sync"
	"time"

	"github.com/diadata-org/diadata/pkg/dia"
	"github.com/diadata-org/diadata/pkg/dia/helpers"
	models "github.com/diadata-org/diadata/pkg/model"
	utils "github.com/diadata-org/diadata/pkg/utils"
	ws "github.com/gorilla/websocket"
)

var _HuobiSocketurl string = "wss://api.huobi.pro/ws"

type EventType struct {
	Sub  string `json:"sub,omitempty"`
	Id   string `json:"id,omitempty"`
	Pong int    `json:"pong,omitempty"`
}

type ResponseType struct {
	Id     int64       `json:"id,omitempty"`
	Status string      `json:"status,omitempty"`
	Subbed string      `json:"subbed,omitempty"`
	Ts     int64       `json:"ts,omitempty"`
	Ping   int         `json:"ping,omitempty"`
	Ch     string      `json:"ch,omitempty"`
	Tick   interface{} `json:"tick,omitempty"`
}

type HuobiCurrency struct {
	Code int `json:"code"`
	Data []struct {
		Currency  string `json:"currency"`
		AssetType int    `json:"assetType"`
		Chains    []struct {
			Chain                  string      `json:"chain"`
			DisplayName            string      `json:"displayName"`
			BaseChain              string      `json:"baseChain"`
			BaseChainProtocol      string      `json:"baseChainProtocol"`
			IsDynamic              bool        `json:"isDynamic"`
			NumOfConfirmations     int         `json:"numOfConfirmations"`
			NumOfFastConfirmations int         `json:"numOfFastConfirmations"`
			DepositStatus          string      `json:"depositStatus"`
			MinDepositAmt          string      `json:"minDepositAmt"`
			WithdrawStatus         string      `json:"withdrawStatus"`
			MinWithdrawAmt         string      `json:"minWithdrawAmt"`
			WithdrawPrecision      int         `json:"withdrawPrecision"`
			MaxWithdrawAmt         string      `json:"maxWithdrawAmt"`
			WithdrawQuotaPerDay    string      `json:"withdrawQuotaPerDay"`
			WithdrawQuotaPerYear   interface{} `json:"withdrawQuotaPerYear"`
			WithdrawQuotaTotal     interface{} `json:"withdrawQuotaTotal"`
			WithdrawFeeType        string      `json:"withdrawFeeType"`
			TransactFeeWithdraw    string      `json:"transactFeeWithdraw"`
			AddrWithTag            bool        `json:"addrWithTag"`
			AddrDepositTag         bool        `json:"addrDepositTag"`
		} `json:"chains"`
		InstStatus string `json:"instStatus"`
	} `json:"data"`
}

type HuobiScraper struct {
	wsClient *ws.Conn
	// signaling channels for session initialization and finishing
	//TODO: Channel not used. Consider removing or refactoring
	shutdown     chan nothing
	shutdownDone chan nothing
	// error handling; to read error or closed, first acquire read lock
	// only cleanup method should hold write lock
	errorLock sync.RWMutex
	error     error
	closed    bool
	// used to keep track of trading pairs that we subscribed to
	pairScrapers map[string]*HuobiPairScraper
	exchangeName string
	chanTrades   chan *dia.Trade
}

// NewHuobiScraper returns a new HuobiScraper for the given pair
func NewHuobiScraper(exchange dia.Exchange, scrape bool) *HuobiScraper {

	s := &HuobiScraper{
		shutdown:     make(chan nothing),
		shutdownDone: make(chan nothing),
		pairScrapers: make(map[string]*HuobiPairScraper),
		exchangeName: exchange.Name,
		error:        nil,
		chanTrades:   make(chan *dia.Trade),
	}

	var wsDialer ws.Dialer
	SwConn, _, err := wsDialer.Dial(_HuobiSocketurl, nil)
	if err != nil {
		println(err.Error())
	}
	s.wsClient = SwConn
	
	if scrape { 
		go s.mainLoop()
	}
	return s
}

// runs in a goroutine until s is closed
func (s *HuobiScraper) mainLoop() {
	relDB, err := models.NewRelDataStore()
	if err != nil {
		panic("Couldn't initialize relDB, error: " + err.Error())
	}
	for true {
		message := &ResponseType{}
		_, testRead, err := s.wsClient.NextReader()

		if err != nil {
			// Conn errors are non-recoverable.
			// Terminate the routine if theres any error
			fmt.Println(err.Error())
			break
		} else {

			//It has to gzip response data
			reader, _ := gzip.NewReader(testRead)
			jsonBase := json.NewDecoder(reader)
			jsonBase.Decode(message)

			// If msg is ping type, it needs to resend a pong msg to ws.
			// for avoid to disconnect it
			if message.Ping > 0 {

				a := &EventType{
					Pong: message.Ping,
				}

				if err := s.wsClient.WriteJSON(a); err != nil {
					// Conn errors are non-recoverable.
					// Terminate the routine if theres any error
					fmt.Println(err.Error())
					break
				}
			} else {

				if message.Status == "" {

					var splitString = strings.Split(message.Ch, ".")
					var forName = strings.ToUpper(splitString[1])
					ps, ok := s.pairScrapers[forName]

					if ok {

						md := message.Tick.(map[string]interface{})
						md_data := md["data"].([]interface{})

						for _, value := range md_data {

							md_element := value.(map[string]interface{})
							f64Price := md_element["price"].(float64)
							f64Volume := md_element["amount"].(float64)
							timeStamp := time.Now().UTC()

							if md_element["direction"] == "sell" {
								f64Volume = -f64Volume
							}

							exchangepair, err := relDB.GetExchangePairCache(s.exchangeName, md["symbol"].(string))
							if err != nil {
								log.Error(err)
							}
							// element id is more than int64/uint64 in size
							// leave the id in float64 format
							t := &dia.Trade{
								Symbol:         ps.pair.Symbol,
								Pair:           forName,
								Price:          f64Price,
								Volume:         f64Volume,
								Time:           timeStamp,
								ForeignTradeID: strconv.FormatFloat(md_element["id"].(float64), 'E', -1, 64),
								Source:         s.exchangeName,
								VerifiedPair:   exchangepair.Verified,
								BaseToken:      exchangepair.UnderlyingPair.BaseToken,
								QuoteToken:     exchangepair.UnderlyingPair.QuoteToken,
							}
							ps.parent.chanTrades <- t
							if exchangepair.Verified {
								log.Infoln("Got verified trade", t)
							}
						}
					} else {
						log.Printf("Unknown Pair %v", forName)
					}
				}
			}
		}
	}
	s.cleanup(nil)
}

// FillSymbolData collects all available information on an asset traded on huobi
func (s *HuobiScraper) FillSymbolData(symbol string) (asset dia.Asset, err error) {
	var response HuobiCurrency
	data, err := utils.GetRequest("https://api.huobi.pro/v2/reference/currencies?currency=" + symbol)
	if err != nil {
		return
	}
	err = json.Unmarshal(data, &response)
	if err != nil {
		return
	}

	// Loop through chain if ETH is available put ETH chain details
	// TO DO: This has to be extended. So far, we only have symbol, which we already had before.
	asset.Symbol = response.Data[0].Currency
	asset.Name = response.Data[0].Currency
	return asset, nil
}

func (s *HuobiScraper) cleanup(err error) {
	s.errorLock.Lock()
	defer s.errorLock.Unlock()

	if err != nil {
		s.error = err
	}
	s.closed = true

	close(s.shutdownDone)
}

// Close closes any existing API connections, as well as channels of
// PairScrapers from calls to ScrapePair
func (s *HuobiScraper) Close() error {

	if s.closed {
		return errors.New("HuobiScraper: Already closed")
	}
	s.wsClient.Close()
	close(s.shutdown)
	<-s.shutdownDone
	s.errorLock.RLock()
	defer s.errorLock.RUnlock()
	return s.error
}

// ScrapePair returns a PairScraper that can be used to get trades for a single pair from
// this APIScraper
func (s *HuobiScraper) ScrapePair(pair dia.ExchangePair) (PairScraper, error) {
	s.errorLock.RLock()
	defer s.errorLock.RUnlock()
	if s.error != nil {
		return nil, s.error
	}
	if s.closed {
		return nil, errors.New("HuobiScraper: Call ScrapePair on closed scraper")
	}

	ps := &HuobiPairScraper{
		parent: s,
		pair:   pair,
	}
	s.pairScrapers[pair.ForeignName] = ps
	a := &EventType{
		Sub: "market." + strings.ToLower(pair.ForeignName) + ".trade.detail",
		Id:  "id1",
	}
	if err := s.wsClient.WriteJSON(a); err != nil {
		fmt.Println(err.Error())
	}
	return ps, nil
}

<<<<<<< HEAD
func (s *HuobiScraper) NormalizePair(pair dia.ExchangePair) (dia.ExchangePair, error) {
=======
func (s *HuobiScraper) NormalizePair(pair dia.Pair) (dia.Pair, error) {
>>>>>>> 706fbdf6
	symbol := strings.ToUpper(pair.Symbol)
	pair.Symbol = symbol

	if helpers.NameForSymbol(symbol) == symbol {
		if !helpers.SymbolIsName(symbol) {
			if pair.Symbol == "IOTA" {
				pair.Symbol = "MIOTA"
			}
			if pair.Symbol == "PROPY" {
				pair.Symbol = "PRO"
			}
			return pair, errors.New("Foreign name can not be normalized:" + pair.ForeignName + " symbol:" + symbol)
		}
	}
	if helpers.SymbolIsBlackListed(symbol) {
		return pair, errors.New("Symbol is black listed:" + symbol)
	}
	return pair, nil

}

// FetchAvailablePairs returns a list with all available trade pairs
func (s *HuobiScraper) FetchAvailablePairs() (pairs []dia.ExchangePair, err error) {
	type DataT struct {
		Id           string `json:"symbol"`
		BaseCurrency string `json:"base-currency"`
	}
	type APIResponse struct {
		Data []DataT `json:"data"`
	}

	data, err := utils.GetRequest("http://api.huobi.pro/v1/common/symbols")

	if err != nil {
		return
	}

	var ar APIResponse
	err = json.Unmarshal(data, &ar)
	if err == nil {
		for _, p := range ar.Data {
			pairToNormalize := dia.ExchangePair{
				Symbol:      p.BaseCurrency,
				ForeignName: p.Id,
				Exchange:    s.exchangeName,
			}
			pair, serr := s.NormalizePair(pairToNormalize)
			if serr == nil {
				pairs = append(pairs, pair)
			} else {
				log.Error(serr)
			}
		}
	}
	return
}

// HuobiPairScraper implements PairScraper for Huobi exchange
type HuobiPairScraper struct {
	parent *HuobiScraper
	pair   dia.ExchangePair
	closed bool
}

// Close stops listening for trades of the pair associated with s
func (ps *HuobiPairScraper) Close() error {
	return nil
}

// Channel returns a channel that can be used to receive trades
func (ps *HuobiScraper) Channel() chan *dia.Trade {
	return ps.chanTrades
}

// Error returns an error when the channel Channel() is closed
// and nil otherwise
func (ps *HuobiPairScraper) Error() error {
	s := ps.parent
	s.errorLock.RLock()
	defer s.errorLock.RUnlock()
	return s.error
}

// Pair returns the pair this scraper is subscribed to
func (ps *HuobiPairScraper) Pair() dia.ExchangePair {
	return ps.pair
}<|MERGE_RESOLUTION|>--- conflicted
+++ resolved
@@ -101,8 +101,8 @@
 		println(err.Error())
 	}
 	s.wsClient = SwConn
-	
-	if scrape { 
+
+	if scrape {
 		go s.mainLoop()
 	}
 	return s
@@ -274,11 +274,7 @@
 	return ps, nil
 }
 
-<<<<<<< HEAD
 func (s *HuobiScraper) NormalizePair(pair dia.ExchangePair) (dia.ExchangePair, error) {
-=======
-func (s *HuobiScraper) NormalizePair(pair dia.Pair) (dia.Pair, error) {
->>>>>>> 706fbdf6
 	symbol := strings.ToUpper(pair.Symbol)
 	pair.Symbol = symbol
 
