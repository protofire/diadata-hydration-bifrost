package scrapers

import (
	"encoding/json"
	"errors"
	"fmt"
	"math/big"
	"strconv"
	"strings"
	"sync"
	"time"

	"github.com/diadata-org/diadata/pkg/dia"
	"github.com/diadata-org/diadata/pkg/dia/helpers"
	models "github.com/diadata-org/diadata/pkg/model"
	utils "github.com/diadata-org/diadata/pkg/utils"
	gosocketio "github.com/graarh/golang-socketio"
	"github.com/graarh/golang-socketio/transport"
)

var _socketURL string = "socket.stex.com"

const (
	apiBaseURL = "https://api3.stex.com/public"
)

type Trade struct {
	Amount         string      `json:"amount"`
	Amount2        float64     `json:"amount2"`
	BuyOrderID     int64       `json:"buy_order_id"`
	CurrencyPairID int64       `json:"currency_pair_id"`
	Date           string      `json:"date"`
	ID             int64       `json:"id"`
	OrderType      string      `json:"order_type"`
	Price          string      `json:"price"`
	SellOrderID    int64       `json:"sell_order_id"`
	Socket         interface{} `json:"socket"`
	Timestamp      int64       `json:"timestamp"`
}

type STEXTickerData struct {
	Success bool        `json:"success"`
	Data    []STEXAsset `json:"data"`
}

type STEXAsset struct {
	ID        int    `json:"id"`
	Code      string `json:"code"`
	Name      string `json:"name"`
	Active    bool   `json:"active"`
	Delisted  bool   `json:"delisted"`
	Precision int    `json:"precision"`
}

type STEXTrade struct {
	ID        int        `json:"id"`
	Price     *big.Float `json:"price"`
	Amount    *big.Float `json:"amount"`
	Type      string     `json:"type"`
	TimeStamp string     `json:"timestamp"`
}
type Channel struct {
	Channel string `json:"channel"`
}

type STEXScraper struct {
	c *gosocketio.Client
	// signaling channels for session initialization and finishing
	shutdown     chan nothing
	shutdownDone chan nothing
	// error handling; to read error or closed, first acquire read lock
	// only cleanup method should hold write lock
	errorLock sync.RWMutex
	error     error
	closed    bool
	// used to keep track of trading pairs that we subscribed to
	pairScrapers           map[string]*STEXPairScraper
	pairSymbolToID         map[string]int
	pairLastTimeStamp      map[string]time.Time
	pairIDToSymbol         map[int]string
	exchangeName           string
	chanTrades             chan *dia.Trade
	currencySymbolName     map[string]string
	isTickerMapInitialised bool
	db                     *models.RelDB
}

// NewSTEXScraper returns a new STEXScraper for the given pair
func NewSTEXScraper(exchange dia.Exchange, scrape bool, relDB *models.RelDB) *STEXScraper {
	s := &STEXScraper{
		shutdown:               make(chan nothing),
		shutdownDone:           make(chan nothing),
		pairScrapers:           make(map[string]*STEXPairScraper),
		pairSymbolToID:         make(map[string]int),
		pairIDToSymbol:         make(map[int]string),
		pairLastTimeStamp:      make(map[string]time.Time),
		exchangeName:           exchange.Name,
		error:                  nil,
		chanTrades:             make(chan *dia.Trade),
		currencySymbolName:     make(map[string]string),
		isTickerMapInitialised: false,
		db:                     relDB,
	}

	c, err := gosocketio.Dial(
		gosocketio.GetUrl(_socketURL, 443, true),
		transport.GetDefaultWebsocketTransport())
	if err != nil {
		log.Printf("dial: %v", err)
	}
	s.c = c
	if scrape {
		go s.mainLoop()
	}
	return s
}

<<<<<<< HEAD
// // Reconnect to socketIO when the connection is down.
// func (s *STEXScraper) reconnectToSocketIO() {
// 	c, err := gosocketio.Dial(
// 		gosocketio.GetUrl(_socketURL, 443, true),
// 		transport.GetDefaultWebsocketTransport())
// 	if err != nil {
// 		log.Printf("dial: %v", err)
// 	} else {
// 		log.Info("successfully reconnected.")
// 	}
// 	s.c = c
// }

=======
/*
// Reconnect to socketIO when the connection is down.
func (s *STEXScraper) reconnectToSocketIO() {
	c, err := gosocketio.Dial(
		gosocketio.GetUrl(_socketURL, 443, true),
		transport.GetDefaultWebsocketTransport())
	if err != nil {
		log.Printf("dial: %v", err)
	} else {
		log.Info("successfully reconnected.")
	}
	s.c = c
}
*/
>>>>>>> 706fbdf6
type StexTradeResponse struct {
	SETXTrades []STEXTrade `json:"data"`
	Success    bool        `json:"success"`
}

// runs in a goroutine until s is closed
func (s *STEXScraper) mainLoop() {
	log.Info("mainLoop() waiting for pairs to be added...")
	time.Sleep(10 * time.Second)
	for {
		s.scrapeTrades()
	}
}

func (s *STEXScraper) scrapeTrades() {

	var numRequests int
	s.FetchAvailablePairs()
	for _, pairScraper := range s.pairScrapers {
		if numRequests > 180 {
			// API limit is 180 requests per min.
			log.Info("sleep for a minute due to STEX API rate limit")
			time.Sleep(1 * time.Minute)
			numRequests = 0
		} else {
			s.scrapePair(pairScraper.pair)
			numRequests++
		}
	}
	// Sleep after getting trades for all pairs
	log.Info("Scraped all pairs. Wait for next iteration.")
	time.Sleep(4 * time.Second)
}

// scrapePair scrapes the @pair associated to s.pairScraper
func (s *STEXScraper) scrapePair(pair dia.ExchangePair) {

	if (s.pairLastTimeStamp[pair.ForeignName] == time.Time{}) {
		// Set last trade time to 10 mins ago for initial run
		s.pairLastTimeStamp[pair.ForeignName] = time.Now().Add(-10 * time.Minute)
	}
	trades, _ := s.GetNewTrades(strconv.Itoa(s.pairSymbolToID[pair.ForeignName]), s.pairLastTimeStamp[pair.ForeignName])
	for _, trade := range trades {

		f64Price, _ := trade.Price.Float64()
		f64Volume, _ := trade.Amount.Float64()
		timeStamp, _ := strconv.ParseInt(trade.TimeStamp, 10, 32)

		if trade.Type == "SELL" {
			f64Volume = -f64Volume
		}
		exchangepair, err := s.db.GetExchangePairCache(s.exchangeName, pair.ForeignName)
		if err != nil {
			log.Error(err)
		}
		t := &dia.Trade{
			Symbol:         strings.Split(pair.Symbol, "-")[0],
			Pair:           pair.ForeignName,
			Price:          f64Price,
			Volume:         f64Volume,
			Time:           time.Unix(timeStamp, 0),
			ForeignTradeID: strconv.Itoa(trade.ID),
			Source:         s.exchangeName,
			VerifiedPair:   exchangepair.Verified,
			BaseToken:      exchangepair.UnderlyingPair.BaseToken,
			QuoteToken:     exchangepair.UnderlyingPair.QuoteToken,
		}
		if exchangepair.Verified {
			log.Infoln("Got verified trade", t)
		}
		s.chanTrades <- t
	}
}

// FillSymbolData collects all available information on an asset traded on STEX
func (s *STEXScraper) FillSymbolData(symbol string) (asset dia.Asset, err error) {

	// Fetch Data
	if !s.isTickerMapInitialised {
		var (
			response STEXTickerData
			data     []byte
		)
		data, err = utils.GetRequest("https://api3.stex.com/public/currencies")
		if err != nil {
			return
		}
		err = json.Unmarshal(data, &response)
		if err != nil {
			return
		}

		for _, asset := range response.Data {
			s.currencySymbolName[asset.Code] = asset.Name
		}
		s.isTickerMapInitialised = true

	}
	asset.Symbol = symbol
	asset.Name = s.currencySymbolName[symbol]

	fmt.Printf("name for symbol %s on exchange STEX: %s\n", symbol, asset.Name)

	return asset, nil
}

// GetNewTrades fetches new trades from the STEX restAPI dating back until @fromTimestamp
func (s *STEXScraper) GetNewTrades(pairID string, fromTimestamp time.Time) ([]STEXTrade, error) {
	var (
		response StexTradeResponse
		err      error
		bytes    []byte
		url      string
	)
	if (fromTimestamp == time.Time{}) {
		url = apiBaseURL + "/trades/" + pairID + "?sort=DESC&limit=100"
	} else {
		unixTime := strconv.Itoa(int(fromTimestamp.Unix()))
		url = apiBaseURL + "/trades/" + pairID + "?sort=DESC&from=" + unixTime + "&limit=100"
	}

	bytes, err = utils.GetRequest(url)
	if err != nil {
		return nil, err
	}
	err = json.Unmarshal(bytes, &response)
	// Update timestamp
	pairIDInt, _ := strconv.ParseInt(pairID, 10, 32)
	symbol := s.pairIDToSymbol[int(pairIDInt)]

	if len(response.SETXTrades) > 0 {
		var lastTimestamp int64
		lastTimestamp, err = strconv.ParseInt(response.SETXTrades[0].TimeStamp, 10, 64)
		if err != nil {
			log.Error("error parsing trade's timestamp")
		}
		s.pairLastTimeStamp[symbol] = time.Unix(lastTimestamp+1, 0)
	}

	return response.SETXTrades, nil
}

/*
func (s *STEXScraper) cleanup(err error) {
	s.errorLock.Lock()
	defer s.errorLock.Unlock()

	if err != nil {
		s.error = err
	}
	s.closed = true

	close(s.shutdownDone)
}
*/

// Close closes any existing API connections, as well as channels of
// PairScrapers from calls to ScrapePair
func (s *STEXScraper) Close() error {
	if s.closed {
		return errors.New("STEXScraper: Already closed")
	}
	close(s.shutdown)
	s.c.Close()
	<-s.shutdownDone
	s.errorLock.RLock()
	defer s.errorLock.RUnlock()
	return s.error
}

// ScrapePair returns a PairScraper that can be used to get trades for a single pair from
// this APIScraper
func (s *STEXScraper) ScrapePair(pair dia.ExchangePair) (PairScraper, error) {

	s.errorLock.RLock()
	defer s.errorLock.RUnlock()
	if s.error != nil {
		return nil, s.error
	}
	if s.closed {
		return nil, errors.New("STEXScraper: Call ScrapePair on closed scraper")
	}

	ps := &STEXPairScraper{
		parent: s,
		pair:   pair,
	}

	s.pairScrapers[pair.ForeignName] = ps
	a := &Channel{
		Channel: fmt.Sprintf("trade_c%s", pair.ForeignName),
	}
	if err := s.c.Emit("subscribe", a); err != nil {
		fmt.Println(err.Error())
	}

	return ps, nil
}

func (s *STEXScraper) NormalizePair(pair dia.ExchangePair) (dia.ExchangePair, error) {
	symbol := strings.ToUpper(pair.Symbol)
	pair.Symbol = symbol
	if helpers.SymbolIsBlackListed(symbol) {
		return pair, errors.New("Symbol is black listed:" + symbol)
	}
	return pair, nil

}

// FetchAvailablePairs returns a list with all available trade pairs
func (s *STEXScraper) FetchAvailablePairs() (pairs []dia.ExchangePair, err error) {
	type CurrencyPairs struct {
		Success bool `json:"success"`
		Data    []struct {
			ID                int    `json:"id"`
			CurrencyID        int    `json:"currency_id"`
			CurrencyCode      string `json:"currency_code"`
			CurrencyName      string `json:"currency_name"`
			MarketCurrencyID  int    `json:"market_currency_id"`
			MarketCode        string `json:"market_code"`
			MarketName        string `json:"market_name"`
			MinOrderAmount    string `json:"min_order_amount"`
			MinBuyPrice       string `json:"min_buy_price"`
			MinSellPrice      string `json:"min_sell_price"`
			BuyFeePercent     string `json:"buy_fee_percent"`
			SellFeePercent    string `json:"sell_fee_percent"`
			Active            bool   `json:"active"`
			Delisted          bool   `json:"delisted"`
			PairMessage       string `json:"pair_message"`
			CurrencyPrecision int    `json:"currency_precision"`
			MarketPrecision   int    `json:"market_precision"`
			Symbol            string `json:"symbol"`
			GroupName         string `json:"group_name"`
			GroupID           int    `json:"group_id"`
			AmountMultiplier  int    `json:"amount_multiplier"`
		} `json:"data"`
	}
	data, err := utils.GetRequest("https://api3.stex.com/public/currency_pairs/list/ALL")
	if err != nil {
		return
	}
	var response CurrencyPairs
	err = json.Unmarshal(data, &response)
	if err != nil {
		return nil, err
	}
	if !response.Success {
		return nil, errors.New("unsuccessful attempt to get currency pairs on STEX exchange")
	}
	for _, p := range response.Data {
		pairToNormalize := dia.ExchangePair{
			Symbol:      p.CurrencyCode,
			ForeignName: p.Symbol,
			Exchange:    s.exchangeName,
		}
		pair, serr := s.NormalizePair(pairToNormalize)
		if serr == nil {
			pairs = append(pairs, pair)
			s.pairSymbolToID[p.Symbol] = p.ID
			s.pairIDToSymbol[p.ID] = p.Symbol
		} else {
			log.Println(serr)
		}
	}
	return
}

// STEXPairScraper implements PairScraper for STEX
type STEXPairScraper struct {
	parent *STEXScraper
	pair   dia.ExchangePair
	id     int
	closed bool
}

// Close stops listening for trades of the pair associated with s
func (ps *STEXPairScraper) Close() error {
	return nil
}

// Channel returns a channel that can be used to receive trades
func (ps *STEXScraper) Channel() chan *dia.Trade {
	return ps.chanTrades
}

// Error returns an error when the channel Channel() is closed
// and nil otherwise
func (ps *STEXPairScraper) Error() error {
	s := ps.parent
	s.errorLock.RLock()
	defer s.errorLock.RUnlock()
	return s.error
}

// Pair returns the pair this scraper is subscribed to
func (ps *STEXPairScraper) Pair() dia.ExchangePair {
	return ps.pair
}<|MERGE_RESOLUTION|>--- conflicted
+++ resolved
@@ -115,7 +115,6 @@
 	return s
 }
 
-<<<<<<< HEAD
 // // Reconnect to socketIO when the connection is down.
 // func (s *STEXScraper) reconnectToSocketIO() {
 // 	c, err := gosocketio.Dial(
@@ -129,22 +128,6 @@
 // 	s.c = c
 // }
 
-=======
-/*
-// Reconnect to socketIO when the connection is down.
-func (s *STEXScraper) reconnectToSocketIO() {
-	c, err := gosocketio.Dial(
-		gosocketio.GetUrl(_socketURL, 443, true),
-		transport.GetDefaultWebsocketTransport())
-	if err != nil {
-		log.Printf("dial: %v", err)
-	} else {
-		log.Info("successfully reconnected.")
-	}
-	s.c = c
-}
-*/
->>>>>>> 706fbdf6
 type StexTradeResponse struct {
 	SETXTrades []STEXTrade `json:"data"`
 	Success    bool        `json:"success"`
