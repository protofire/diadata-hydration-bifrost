--- conflicted
+++ resolved
@@ -16,13 +16,6 @@
 
 var _GateIOsocketurl string = "wss://api.gateio.ws/ws/v4/"
 
-type ResponseGate struct {
-	Method string        `json:"method,omitempty"`
-	Params []interface{} `json:"params,omitempty"`
-	Id     interface{}   `json:"id,omitempty"`
-}
-
-<<<<<<< HEAD
 type GateIOTickerData struct {
 	Result string           `json:"result"`
 	Data   []GateIOCurrency `json:"data"`
@@ -45,13 +38,19 @@
 	Trend       string `json:"trend"`
 	Lq          string `json:"lq"`
 	PRate       int    `json:"p_rate"`
-=======
+}
+
+type ResponseGate struct {
+	Method string        `json:"method,omitempty"`
+	Params []interface{} `json:"params,omitempty"`
+	Id     interface{}   `json:"id,omitempty"`
+}
+
 type SubscribeGate struct {
 	Time    int64    `json:"time"`
 	Channel string   `json:"channel"`
 	Event   string   `json:"event"`
 	Payload []string `json:"payload"`
->>>>>>> af70fb7b
 }
 
 type GateIOScraper struct {
@@ -100,6 +99,7 @@
 }
 
 type GateIPPairResponse []GateIOPair
+
 type GateIOPair struct {
 	ID              string `json:"id"`
 	Base            string `json:"base"`
@@ -136,7 +136,6 @@
 		allPairs  []string
 	)
 
-
 	b, _ := utils.GetRequest("https://api.gateio.ws/api/v4/spot/currency_pairs")
 	json.Unmarshal(b, &gresponse)
 
@@ -193,7 +192,7 @@
 				Source:         s.exchangeName,
 			}
 			ps.parent.chanTrades <- t
-			log.Infoln("got trade",t)
+			log.Infoln("got trade", t)
 
 		}
 
@@ -287,7 +286,6 @@
 	return pair, nil
 }
 
-<<<<<<< HEAD
 // FetchTickerData collects all available information on an asset traded on GateIO
 func (s *GateIOScraper) FillSymbolData(symbol string) (asset dia.Asset, err error) {
 
@@ -318,8 +316,6 @@
 	return asset, nil
 }
 
-=======
->>>>>>> af70fb7b
 // FetchAvailablePairs returns a list with all available trade pairs
 func (s *GateIOScraper) FetchAvailablePairs() (pairs []dia.ExchangePair, err error) {
 	data, err := utils.GetRequest("https://data.gate.io/api2/1/pairs")
