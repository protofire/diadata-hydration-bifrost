package scrapers

import (
	"encoding/json"
	"errors"
	"strconv"
	"strings"
	"sync"
	"time"

	"github.com/diadata-org/diadata/pkg/dia"
	"github.com/diadata-org/diadata/pkg/dia/helpers"
	utils "github.com/diadata-org/diadata/pkg/utils"
	ws "github.com/gorilla/websocket"
)

var _GateIOsocketurl string = "wss://ws.gate.io/v3"

type SubscribeGate struct {
	Id     int      `json:"id"`
	Method string   `json:"method"`
	Params []string `json:"params"`
}

type ResponseGate struct {
	Method string        `json:"method,omitempty"`
	Params []interface{} `json:"params,omitempty"`
	Id     interface{}   `json:"id,omitempty"`
}

type GateIOTickerData struct {
	Result string `json:"result"`
	Data  []GateIOCurrency `json:"data"`
}

type GateIOCurrency  struct {
	No          int    `json:"no"`
	Symbol      string `json:"symbol"`
	Name        string `json:"name"`
	NameEn      string `json:"name_en"`
	NameCn      string `json:"name_cn"`
	Pair        string `json:"pair"`
	Rate        string `json:"rate"`
	VolA        string `json:"vol_a"`
	VolB        string `json:"vol_b"`
	CurrA       string `json:"curr_a"`
	CurrB       string `json:"curr_b"`
	CurrSuffix  string `json:"curr_suffix"`
	RatePercent string `json:"rate_percent"`
	Trend       string `json:"trend"`
	Lq          string `json:"lq"`
	PRate       int    `json:"p_rate"`
}

type GateIOScraper struct {
	wsClient *ws.Conn
	// signaling channels for session initialization and finishing
	//initDone     chan nothing
	shutdown     chan nothing
	shutdownDone chan nothing
	// error handling; to read error or closed, first acquire read lock
	// only cleanup method should hold write lock
	errorLock sync.RWMutex
	error     error
	closed    bool
	// used to keep track of trading pairs that we subscribed to
	pairScrapers map[string]*GateIOPairScraper
	exchangeName string
	chanTrades   chan *dia.Trade
	currencySymbolName map[string]string
	isTickerMapInitialised bool

}

// NewGateIOScraper returns a new GateIOScraper for the given pair
func NewGateIOScraper(exchange dia.Exchange, scrape bool) *GateIOScraper {

	s := &GateIOScraper{
		shutdown:     make(chan nothing),
		shutdownDone: make(chan nothing),
		pairScrapers: make(map[string]*GateIOPairScraper),
		exchangeName: exchange.Name,
		error:        nil,
		chanTrades:   make(chan *dia.Trade),
		currencySymbolName: make(map[string]string),
		isTickerMapInitialised:false,
	}
	var wsDialer ws.Dialer
	SwConn, _, err := wsDialer.Dial(_GateIOsocketurl, nil)
	if err != nil {
		println(err.Error())
	}
	s.wsClient = SwConn

	if scrape {
		go s.mainLoop()
	}
	return s
}

// runs in a goroutine until s is closed
func (s *GateIOScraper) mainLoop() {

	// wait for all pairs have added into s.PairScrapers
	time.Sleep(4 * time.Second)
	allPairs := make([]string, len(s.pairScrapers))
	var index = 0
	for key, _ := range s.pairScrapers {
		allPairs[index] = key
		index += 1
	}

	// Only one subscribe for all pairs
	a := &SubscribeGate{
		Id:     12312,
		Method: "trades.subscribe",
		Params: allPairs,
	}
	var err error
	if err = s.wsClient.WriteJSON(a); err != nil {
		log.Error(err.Error())
	}

	for true {

		message := &ResponseGate{}
		if err = s.wsClient.ReadJSON(&message); err != nil {
			log.Error(err.Error())
			break
		}
		var pairRetrieved string
		for key, v := range message.Params {
			// key 0 -> pair
			// key 1 -> datas
			if key == 0 {
				pairRetrieved = v.(string)
			}
			if key == 1 {
				ps, ok := s.pairScrapers[pairRetrieved]
				if ok {

					md := v.([]interface{})
					for _, v := range md {

						md_inner := v.(map[string]interface{})
						f64Price_string := md_inner["price"].(string)
						f64Price, err := strconv.ParseFloat(f64Price_string, 64)

						if err == nil {

							f64Volume_string := md_inner["amount"].(string)
							f64Volume, err := strconv.ParseFloat(f64Volume_string, 64)

							if err == nil {
								if md_inner["type"] == "sell" {
									f64Volume = -f64Volume
								}
								timestamp_temp := int64(md_inner["time"].(float64))
								timestamp := time.Unix(timestamp_temp, 0).UTC()
								t := &dia.Trade{
									Symbol:         ps.pair.Symbol,
									Pair:           pairRetrieved,
									Price:          f64Price,
									Volume:         f64Volume,
									Time:           timestamp,
									ForeignTradeID: strconv.FormatInt(int64(md_inner["id"].(float64)), 16),
									Source:         s.exchangeName,
								}
								ps.parent.chanTrades <- t
							} else {
								log.Error("error parsing volume %v " + md_inner["amount"].(string))
							}
						} else {
							log.Error("error parsing price %v " + md_inner["price"].(string))
						}
					}
				}
			}
		}
	}
	s.cleanup(err)
}

func (s *GateIOScraper) cleanup(err error) {
	s.errorLock.Lock()
	defer s.errorLock.Unlock()

	if err != nil {
		s.error = err
	}
	s.closed = true

	close(s.shutdownDone)
}

// Close closes any existing API connections, as well as channels of
// PairScrapers from calls to ScrapePair
func (s *GateIOScraper) Close() error {

	if s.closed {
		return errors.New("GateIOScraper: Already closed")
	}
	s.wsClient.Close()
	close(s.shutdown)
	<-s.shutdownDone
	s.errorLock.RLock()
	defer s.errorLock.RUnlock()
	return s.error
}

// ScrapePair returns a PairScraper that can be used to get trades for a single pair from
// this APIScraper
func (s *GateIOScraper) ScrapePair(pair dia.ExchangePair) (PairScraper, error) {

	s.errorLock.RLock()
	defer s.errorLock.RUnlock()

	if s.error != nil {
		return nil, s.error
	}

	if s.closed {
		return nil, errors.New("GateIOScraper: Call ScrapePair on closed scraper")
	}

	ps := &GateIOPairScraper{
		parent: s,
		pair:   pair,
	}

	s.pairScrapers[pair.ForeignName] = ps

	return ps, nil
}
func (s *GateIOScraper) normalizeSymbol(foreignName string, params ...interface{}) (symbol string, err error) {
	str := strings.Split(foreignName, "_")
	symbol = strings.ToUpper(str[0])
	if helpers.NameForSymbol(symbol) == symbol {
		if !helpers.SymbolIsName(symbol) {
			if symbol == "IOTA" {
				return "MIOTA", nil
			}
			return symbol, errors.New("Foreign name can not be normalized:" + foreignName + " symbol:" + symbol)
		}
	}
	if helpers.SymbolIsBlackListed(symbol) {
		return symbol, errors.New("Symbol is black listed:" + symbol)
	}
	return symbol, nil
}

func (s *GateIOScraper) NormalizePair(pair dia.ExchangePair) (dia.ExchangePair, error) {
	str := strings.Split(pair.ForeignName, "_")
	symbol := strings.ToUpper(str[0])
	pair.Symbol = symbol
	if helpers.NameForSymbol(symbol) == symbol {
		if !helpers.SymbolIsName(symbol) {
			if symbol == "IOTA" {
				pair.Symbol = "MIOTA"
			}
			return pair, errors.New("Foreign name can not be normalized:" + pair.ForeignName + " symbol:" + symbol)
		}
	}
	if helpers.SymbolIsBlackListed(symbol) {
		return pair, errors.New("Symbol is black listed:" + symbol)
	}
	return pair, nil
}

<<<<<<< HEAD
// FetchTickerData collects all available information on an asset traded on GateIO
func (s *GateIOScraper) FillSymbolData(symbol string) (asset dia.Asset, err error) {

	// Fetch Data
	if !s.isTickerMapInitialised {
		var (
			response GateIOTickerData
			data []byte

		)
		data, err = utils.GetRequest("https://data.gateapi.io/api2/1/marketlist" )
		if err != nil {
			return
		}
		err = json.Unmarshal(data, &response)
		if err != nil {
			return
		}

		for _,gateioasset := range response.Data{
			s.currencySymbolName[gateioasset.Symbol] = gateioasset.Name
		}
		s.isTickerMapInitialised = true

	}

	asset.Symbol = symbol
	asset.Name = s.currencySymbolName[symbol]
	return asset, nil
}

=======
>>>>>>> 706fbdf6
// FetchAvailablePairs returns a list with all available trade pairs
func (s *GateIOScraper) FetchAvailablePairs() (pairs []dia.ExchangePair, err error) {
	data, err := utils.GetRequest("https://data.gate.io/api2/1/pairs")
	if err != nil {
		return
	}
	ls := strings.Split(strings.Replace(string(data)[1:len(data)-1], "\"", "", -1), ",")
	for _, p := range ls {
		pairToNormalize := dia.ExchangePair{
			Symbol:      "",
			ForeignName: p,
			Exchange:    s.exchangeName,
		}
		pair, serr := s.NormalizePair(pairToNormalize)
		if serr == nil {
			pairs = append(pairs, pair)
		} else {
			log.Error(serr)
		}
	}
	return
}

// GateIOPairScraper implements PairScraper for GateIO
type GateIOPairScraper struct {
	parent *GateIOScraper
	pair   dia.ExchangePair
	closed bool
}

// Close stops listening for trades of the pair associated with s
func (ps *GateIOPairScraper) Close() error {
	return nil
}




// Channel returns a channel that can be used to receive trades
func (ps *GateIOScraper) Channel() chan *dia.Trade {
	return ps.chanTrades
}

// Error returns an error when the channel Channel() is closed
// and nil otherwise
func (ps *GateIOPairScraper) Error() error {
	s := ps.parent
	s.errorLock.RLock()
	defer s.errorLock.RUnlock()
	return s.error
}

// Pair returns the pair this scraper is subscribed to
func (ps *GateIOPairScraper) Pair() dia.ExchangePair {
	return ps.pair
}<|MERGE_RESOLUTION|>--- conflicted
+++ resolved
@@ -29,11 +29,11 @@
 }
 
 type GateIOTickerData struct {
-	Result string `json:"result"`
-	Data  []GateIOCurrency `json:"data"`
-}
-
-type GateIOCurrency  struct {
+	Result string           `json:"result"`
+	Data   []GateIOCurrency `json:"data"`
+}
+
+type GateIOCurrency struct {
 	No          int    `json:"no"`
 	Symbol      string `json:"symbol"`
 	Name        string `json:"name"`
@@ -64,26 +64,25 @@
 	error     error
 	closed    bool
 	// used to keep track of trading pairs that we subscribed to
-	pairScrapers map[string]*GateIOPairScraper
-	exchangeName string
-	chanTrades   chan *dia.Trade
-	currencySymbolName map[string]string
+	pairScrapers           map[string]*GateIOPairScraper
+	exchangeName           string
+	chanTrades             chan *dia.Trade
+	currencySymbolName     map[string]string
 	isTickerMapInitialised bool
-
 }
 
 // NewGateIOScraper returns a new GateIOScraper for the given pair
 func NewGateIOScraper(exchange dia.Exchange, scrape bool) *GateIOScraper {
 
 	s := &GateIOScraper{
-		shutdown:     make(chan nothing),
-		shutdownDone: make(chan nothing),
-		pairScrapers: make(map[string]*GateIOPairScraper),
-		exchangeName: exchange.Name,
-		error:        nil,
-		chanTrades:   make(chan *dia.Trade),
-		currencySymbolName: make(map[string]string),
-		isTickerMapInitialised:false,
+		shutdown:               make(chan nothing),
+		shutdownDone:           make(chan nothing),
+		pairScrapers:           make(map[string]*GateIOPairScraper),
+		exchangeName:           exchange.Name,
+		error:                  nil,
+		chanTrades:             make(chan *dia.Trade),
+		currencySymbolName:     make(map[string]string),
+		isTickerMapInitialised: false,
 	}
 	var wsDialer ws.Dialer
 	SwConn, _, err := wsDialer.Dial(_GateIOsocketurl, nil)
@@ -267,7 +266,6 @@
 	return pair, nil
 }
 
-<<<<<<< HEAD
 // FetchTickerData collects all available information on an asset traded on GateIO
 func (s *GateIOScraper) FillSymbolData(symbol string) (asset dia.Asset, err error) {
 
@@ -275,10 +273,9 @@
 	if !s.isTickerMapInitialised {
 		var (
 			response GateIOTickerData
-			data []byte
-
+			data     []byte
 		)
-		data, err = utils.GetRequest("https://data.gateapi.io/api2/1/marketlist" )
+		data, err = utils.GetRequest("https://data.gateapi.io/api2/1/marketlist")
 		if err != nil {
 			return
 		}
@@ -287,7 +284,7 @@
 			return
 		}
 
-		for _,gateioasset := range response.Data{
+		for _, gateioasset := range response.Data {
 			s.currencySymbolName[gateioasset.Symbol] = gateioasset.Name
 		}
 		s.isTickerMapInitialised = true
@@ -299,8 +296,6 @@
 	return asset, nil
 }
 
-=======
->>>>>>> 706fbdf6
 // FetchAvailablePairs returns a list with all available trade pairs
 func (s *GateIOScraper) FetchAvailablePairs() (pairs []dia.ExchangePair, err error) {
 	data, err := utils.GetRequest("https://data.gate.io/api2/1/pairs")
@@ -335,9 +330,6 @@
 func (ps *GateIOPairScraper) Close() error {
 	return nil
 }
-
-
-
 
 // Channel returns a channel that can be used to receive trades
 func (ps *GateIOScraper) Channel() chan *dia.Trade {
