--- conflicted
+++ resolved
@@ -137,7 +137,6 @@
 	var (
 		gresponse GateIPPairResponse
 	)
-<<<<<<< HEAD
 
 	b, _, err := utils.GetRequest("https://api.gateio.ws/api/v4/spot/currency_pairs")
 	if err != nil {
@@ -146,32 +145,10 @@
 	err = json.Unmarshal(b, &gresponse)
 	if err != nil {
 		log.Error(err)
-=======
-	var err error
-	var f64Price float64
-	var f64Volume float64
-
-	b, _ := utils.GetRequest("https://api.gateio.ws/api/v4/spot/currency_pairs")
-	err = json.Unmarshal(b, &gresponse)
-	if err != nil {
-		log.Error("deconding currency pairs: ", err)
->>>>>>> 04c96b8d
 	}
 
 	for _, v := range gresponse {
 
-<<<<<<< HEAD
-	a := &SubscribeGate{
-		Event:   "subscribe",
-		Time:    time.Now().Unix(),
-		Channel: "spot.trades",
-		Payload: allPairs,
-	}
-
-	log.Infoln("subscribed", allPairs)
-	if err = s.wsClient.WriteJSON(a); err != nil {
-		log.Error(err.Error())
-=======
 		a := &SubscribeGate{
 			Event:   "subscribe",
 			Time:    time.Now().Unix(),
@@ -182,7 +159,6 @@
 		if err = s.wsClient.WriteJSON(a); err != nil {
 			log.Error(err.Error())
 		}
->>>>>>> 04c96b8d
 	}
 
 	for {
@@ -195,13 +171,9 @@
 
 		ps, ok := s.pairScrapers[message.Result.CurrencyPair]
 		if ok {
-<<<<<<< HEAD
 			var f64Price float64
 			var f64Volume float64
 			var exchangepair dia.ExchangePair
-=======
-
->>>>>>> 04c96b8d
 			f64Price, err = strconv.ParseFloat(message.Result.Price, 64)
 			if err != nil {
 				log.Errorln("error parsing float Price", err)
@@ -239,11 +211,8 @@
 				log.Infoln("Got verified trade", t)
 			}
 			ps.parent.chanTrades <- t
-<<<<<<< HEAD
-=======
 			log.Infoln("got trade", t)
 
->>>>>>> 04c96b8d
 		}
 
 	}
