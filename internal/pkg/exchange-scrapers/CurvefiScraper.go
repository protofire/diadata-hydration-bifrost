package scrapers

import (
	"context"
	"errors"
	"fmt"
	"math"
	"math/big"
	"sync"
	"time"

	"github.com/diadata-org/diadata/pkg/dia"
	"github.com/ethereum/go-ethereum/accounts/abi/bind"
	"github.com/ethereum/go-ethereum/common"
	"github.com/ethereum/go-ethereum/ethclient"

	"github.com/diadata-org/diadata/internal/pkg/exchange-scrapers/curvefi"
	"github.com/diadata-org/diadata/internal/pkg/exchange-scrapers/curvefi/curvepool"
	"github.com/diadata-org/diadata/internal/pkg/exchange-scrapers/curvefi/token"
)

const (
	curveFiContract       = "0x7002B727Ef8F5571Cb5F9D70D13DBEEb4dFAe9d1"
	curveFiLookBackBlocks = 6 * 60 * 24 * 20
	curveWsDial           = "ws://159.69.120.42:8546/"
	curveRestDial         = "http://159.69.120.42:8545/"
)

type CurveCoin struct {
	Symbol   string
	Decimals uint8
	Address  string
	Name     string
}

type Pools struct {
	pools     map[string]map[int]*CurveCoin
	poolsLock sync.RWMutex
}

func (p *Pools) setPool(k string, v map[int]*CurveCoin) {
	p.poolsLock.Lock()
	defer p.poolsLock.Unlock()
	p.pools[k] = v
}

func (p *Pools) getPool(k string) (map[int]*CurveCoin, bool) {
	p.poolsLock.RLock()
	defer p.poolsLock.RUnlock()
	r, ok := p.pools[k]
	return r, ok
}
func (p *Pools) getPoolCoin(poolk string, coink int) (*CurveCoin, bool) {
	p.poolsLock.RLock()
	defer p.poolsLock.RUnlock()
	r, ok := p.pools[poolk][coink]
	return r, ok
}

func (p *Pools) poolsAddressNoLock() []string {
	p.poolsLock.RLock()
	defer p.poolsLock.RUnlock()
	var values []string
	for key, _ := range p.pools {
		values = append(values, key)
	}
	return values
}

type CurveFIScraper struct {
	exchangeName string

	// channels to signal events
	run          bool
	initDone     chan nothing
	shutdown     chan nothing
	shutdownDone chan nothing

	errorLock sync.RWMutex
	error     error
	closed    bool

	pairScrapers   map[string]*CurveFIPairScraper
	productPairIds map[string]int
	chanTrades     chan *dia.Trade

	WsClient    *ethclient.Client
	RestClient  *ethclient.Client
	curveCoins  map[string]*CurveCoin
	resubscribe chan string
	pools       *Pools
	contract    common.Address
}

func NewCurveFIScraper(exchange dia.Exchange) *CurveFIScraper {
	scraper := &CurveFIScraper{
		exchangeName:   exchange.Name,
		contract:       exchange.Contract,
		initDone:       make(chan nothing),
		shutdown:       make(chan nothing),
		shutdownDone:   make(chan nothing),
		productPairIds: make(map[string]int),
		pairScrapers:   make(map[string]*CurveFIPairScraper),
		chanTrades:     make(chan *dia.Trade),
		curveCoins:     make(map[string]*CurveCoin),
		resubscribe:    make(chan string),
		pools: &Pools{
			pools: make(map[string]map[int]*CurveCoin),
		},
	}

	wsClient, err := ethclient.Dial(curveWsDial)
	if err != nil {
		log.Fatal(err)
	}
	scraper.WsClient = wsClient
	restClient, err := ethclient.Dial(curveRestDial)
	if err != nil {
		log.Fatal(err)
	}
	scraper.RestClient = restClient

	scraper.loadPoolsAndCoins()

	go scraper.mainLoop()
	return scraper
}

func (scraper *CurveFIScraper) mainLoop() {
	scraper.run = true

	for _, pool := range scraper.pools.poolsAddressNoLock() {
		scraper.watchSwaps(pool)
	}
	scraper.watchNewPools()

	go func() {
		for scraper.run {
			p := <-scraper.resubscribe

			if scraper.run {
				if p == "NEW_POOLS" {
					log.Info("resubscribe to new pools")
					scraper.watchNewPools()
				} else {
					log.Info("resubscribe to swaps from Pool: " + p)
					scraper.watchSwaps(p)
				}
			}
		}
	}()

	for scraper.run {
		if len(scraper.pairScrapers) == 0 {
			scraper.error = errors.New("Curvefi: No pairs to scrape provided")
			log.Error(scraper.error.Error())
			break
		}
	}
	time.Sleep(time.Duration(10) * time.Second)
	if scraper.error == nil {
		scraper.error = errors.New("Main loop terminated by Close().")
	}
	scraper.cleanup(nil)
}

func (scraper *CurveFIScraper) watchNewPools() {
	contract, err := curvefi.NewCurvefiFilterer(scraper.contract, scraper.WsClient)
	if err != nil {
		log.Error(err)
	}
	sink := make(chan *curvefi.CurvefiPoolAdded)

	header, err := scraper.RestClient.HeaderByNumber(context.Background(), nil)
	if err != nil {
		log.Fatal(err)
	}
	startblock := header.Number.Uint64() - uint64(curveFiLookBackBlocks)

	sub, err := contract.WatchPoolAdded(&bind.WatchOpts{Start: &startblock}, sink, nil)
	if err != nil {
		log.Error(err)
	}

	go func() {
		fmt.Println("subscribed to new pools")
		defer fmt.Println("Unsubscribed to new pools")
		defer sub.Unsubscribe()
		subscribed := true

		for scraper.run && subscribed {

			select {
			case err := <-sub.Err():
				if err != nil {
					log.Error(err)
				}
				subscribed = false
				if scraper.run {
					scraper.resubscribe <- "NEW_POOLS"
				}
			case vLog := <-sink:

				if _, ok := scraper.pools.getPool(vLog.Pool.Hex()); !ok {
					scraper.loadPoolData(vLog.Pool.Hex())
					scraper.watchSwaps(vLog.Pool.Hex())
				}
			}
		}
	}()

}

// contract.poolList.map(contract.GetPoolCoins(pool).)
func (scraper *CurveFIScraper) loadPoolsAndCoins() error {
	contract, err := curvefi.NewCurvefiCaller(scraper.contract, scraper.RestClient)
	if err != nil {
		log.Error(err)
	}
	poolCount, err := contract.PoolCount(&bind.CallOpts{})
	if err != nil {
		log.Error(err)
	}
	for i := 0; i < int(poolCount.Int64()); i++ {
		pool, err := contract.PoolList(&bind.CallOpts{}, big.NewInt(int64(i)))
		if err != nil {
			log.Error(err)
		}

		scraper.loadPoolData(pool.Hex())

	}
	return err
}

func (scraper *CurveFIScraper) loadPoolData(pool string) error {
	contract, err := curvefi.NewCurvefiCaller(scraper.contract, scraper.RestClient)
	if err != nil {
		log.Error(err)
	}

	poolCoinsMap := make(map[int]*CurveCoin)

	poolCoins, err := contract.GetPoolCoins(&bind.CallOpts{}, common.HexToAddress(pool))
	if err != nil {
		log.Error(err)
	}

	for cIdx, c := range poolCoins.Coins {

		coinCaller, err := token.NewTokenCaller(c, scraper.RestClient)
		if err != nil {
			log.Error(err)
			continue
		}
		symbol, err := coinCaller.Symbol(&bind.CallOpts{})
		if err != nil {
			log.Error(err, c.Hex())
			continue
		}
		decimals, err := coinCaller.Decimals(&bind.CallOpts{})
		if err != nil {
			log.Error(err)
			continue
		}
		name, err := coinCaller.Name(&bind.CallOpts{})
		if err != nil {
			log.Error(err)
			continue
		}

		poolCoinsMap[cIdx] = &CurveCoin{
			Symbol:   symbol,
<<<<<<< HEAD
			Decimals: uint8(decimals),
			Name:     name,
			Address:  c.String(),
=======
			Decimals: uint8(decimals.Uint64()),
>>>>>>> 81e62b0c
		}
		scraper.curveCoins[c.Hex()] = &CurveCoin{
			Symbol:   symbol,
			Decimals: uint8(decimals.Uint64()),
		}

		scraper.pools.setPool(pool, poolCoinsMap)

	}
	return err
}

func (scraper *CurveFIScraper) processSwap(pool string, swp *curvepool.CurvepoolTokenExchange) {

	foreignName, volume, price, baseToken, quoteToken, err := scraper.getSwapDataCurve(pool, swp)
	if err != nil {
		log.Error(err)
	}
	timestamp := time.Now().Unix()

	if pairScraper, ok := scraper.pairScrapers[foreignName]; ok {

		trade := &dia.Trade{
			Symbol:         pairScraper.pair.Symbol,
			Pair:           foreignName,
			BaseToken:      baseToken,
			QuoteToken:     quoteToken,
			Price:          price,
			Volume:         volume,
			Time:           time.Unix(timestamp, 0),
			ForeignTradeID: swp.Raw.TxHash.Hex() + "-" + fmt.Sprint(swp.Raw.Index),
			Source:         scraper.exchangeName,
		}
		log.Infoln("Got Trade  ", trade)

		scraper.chanTrades <- trade
	}
}

func (scraper *CurveFIScraper) watchSwaps(pool string) error {

	filterer, err := curvepool.NewCurvepoolFilterer(common.HexToAddress(pool), scraper.WsClient)
	if err != nil {
		log.Fatal(err)
	}
	sink := make(chan *curvepool.CurvepoolTokenExchange)

	header, err := scraper.RestClient.HeaderByNumber(context.Background(), nil)
	if err != nil {
		log.Fatal(err)
	}
	startblock := header.Number.Uint64() - uint64(15250)

	sub, err := filterer.WatchTokenExchange(&bind.WatchOpts{Start: &startblock}, sink, nil)

	if err != nil {
		log.Error(err)
	}

	go func() {
		fmt.Println("Curvefi Subscribed to pool: " + pool)
		defer fmt.Println("Curvefi UnSubscribed to pool: " + pool)
		defer sub.Unsubscribe()
		subscribed := true

		for scraper.run && subscribed {
			select {
			case err := <-sub.Err():
				if err != nil {
					log.Error(err)
				}
				subscribed = false
				if scraper.run {
					scraper.resubscribe <- pool
				}
			case swp := <-sink:

				// fmt.Println(swp)
				scraper.processSwap(pool, swp)
			}
		}
	}()
	return err

}

// getSwapDataCurve returns the foreign name, volume and price of a swap
func (scraper *CurveFIScraper) getSwapDataCurve(pool string, s *curvepool.CurvepoolTokenExchange) (foreignName string, volume float64, price float64, baseToken, quoteToken dia.Asset, err error) {

	// fromToken, _ := scraper.curveCoins[s.TokenSold.Hex()]
	// toToken, _ := scraper.curveCoins[s.TokenBought.Hex()]

	fromToken, ok := scraper.pools.getPoolCoin(pool, int(s.SoldId.Int64()))
	if !ok {
		err = fmt.Errorf("token not found: " + pool + "-" + s.SoldId.String())
	}
	baseToken = dia.Asset{
		Name:    fromToken.Name,
		Address: fromToken.Address,
		Symbol:  fromToken.Symbol,
	}
	toToken, ok := scraper.pools.getPoolCoin(pool, int(s.BoughtId.Int64()))
	if !ok {
		err = fmt.Errorf("token not found: " + pool + "-" + s.SoldId.String())
	}

	quoteToken = dia.Asset{
		Name:    toToken.Name,
		Address: toToken.Address,
		Symbol:  toToken.Symbol,
	}

	// amountIn := s.AmountSold. / math.Pow10( fromToken.Decimals )
	amountIn, _ := new(big.Float).Quo(big.NewFloat(0).SetInt(s.TokensSold), new(big.Float).SetFloat64(math.Pow10(int(fromToken.Decimals)))).Float64()

	// amountOut := s.AmountBought / math.Pow10( toToken.Decimals )
	amountOut, _ := new(big.Float).Quo(big.NewFloat(0).SetInt(s.TokensBought), new(big.Float).SetFloat64(math.Pow10(int(toToken.Decimals)))).Float64()

	volume = amountOut
	price = amountIn / amountOut

	foreignName = toToken.Symbol + "-" + fromToken.Symbol

	return
}

func (scraper *CurveFIScraper) FetchAvailablePairs() (pairs []dia.Pair, err error) {

	pairSet := make(map[string]struct{})
	for _, p1 := range scraper.curveCoins {
		for _, p2 := range scraper.curveCoins {
			token1 := p1
			token2 := p2
			if token1 != token2 {

				foreignName := token1.Symbol + "-" + token2.Symbol
				if _, ok := pairSet[foreignName]; !ok {
					pairs = append(pairs, dia.Pair{
						Symbol:      token1.Symbol,
						ForeignName: foreignName,
						Exchange:    scraper.exchangeName,
						Ignore:      false,
					})
					pairSet[foreignName] = struct{}{}
				}

				foreignName = token2.Symbol + "-" + token1.Symbol
				if _, ok := pairSet[foreignName]; !ok {
					pairs = append(pairs, dia.Pair{
						Symbol:      token2.Symbol,
						ForeignName: foreignName,
						Exchange:    scraper.exchangeName,
						Ignore:      false,
					})
					pairSet[foreignName] = struct{}{}
				}

			}
		}
	}
	return
}

func (scraper *CurveFIScraper) NormalizePair(pair dia.Pair) (dia.Pair, error) {
	return dia.Pair{}, nil
}

func (scraper *CurveFIScraper) ScrapePair(pair dia.Pair) (PairScraper, error) {
	scraper.errorLock.RLock()
	defer scraper.errorLock.RUnlock()

	if scraper.error != nil {
		return nil, scraper.error
	}

	if scraper.closed {
		return nil, errors.New("CurveFIScraper is closed")
	}

	pairScraper := &CurveFIPairScraper{
		parent: scraper,
		pair:   pair,
	}

	scraper.pairScrapers[pair.ForeignName] = pairScraper

	return pairScraper, nil
}
func (scraper *CurveFIScraper) cleanup(err error) {
	scraper.errorLock.Lock()
	defer scraper.errorLock.Unlock()
	if err != nil {
		scraper.error = err
	}
	scraper.closed = true
	close(scraper.shutdownDone)
}

func (scraper *CurveFIScraper) Close() error {
	// close the pair scraper channels
	scraper.run = false
	for _, pairScraper := range scraper.pairScrapers {
		pairScraper.closed = true
	}
	scraper.WsClient.Close()
	scraper.RestClient.Close()

	close(scraper.shutdown)
	<-scraper.shutdownDone
	return nil
}

type CurveFIPairScraper struct {
	parent *CurveFIScraper
	pair   dia.Pair
	closed bool
}

func (pairScraper *CurveFIPairScraper) Pair() dia.Pair {
	return pairScraper.pair
}

func (scraper *CurveFIScraper) Channel() chan *dia.Trade {
	return scraper.chanTrades
}

func (pairScraper *CurveFIPairScraper) Error() error {
	s := pairScraper.parent
	s.errorLock.RLock()
	defer s.errorLock.RUnlock()
	return s.error
}

func (pairScraper *CurveFIPairScraper) Close() error {
	pairScraper.parent.errorLock.RLock()
	defer pairScraper.parent.errorLock.RUnlock()
	pairScraper.closed = true
	return nil
}<|MERGE_RESOLUTION|>--- conflicted
+++ resolved
@@ -271,13 +271,9 @@
 
 		poolCoinsMap[cIdx] = &CurveCoin{
 			Symbol:   symbol,
-<<<<<<< HEAD
-			Decimals: uint8(decimals),
+			Decimals: uint8(decimals.Uint64()),
 			Name:     name,
 			Address:  c.String(),
-=======
-			Decimals: uint8(decimals.Uint64()),
->>>>>>> 81e62b0c
 		}
 		scraper.curveCoins[c.Hex()] = &CurveCoin{
 			Symbol:   symbol,
