package scrapers

import (
	"context"
	"errors"
	"strconv"
	"strings"
	"sync"
	"time"

	bitfinex "github.com/bitfinexcom/bitfinex-api-go/v2"
	"github.com/bitfinexcom/bitfinex-api-go/v2/rest"
	"github.com/bitfinexcom/bitfinex-api-go/v2/websocket"
	"github.com/diadata-org/diadata/pkg/dia"
<<<<<<< HEAD
	"github.com/diadata-org/diadata/pkg/dia/helpers"
	models "github.com/diadata-org/diadata/pkg/model"
=======
>>>>>>> 04c96b8d
	utils "github.com/diadata-org/diadata/pkg/utils"
)

type pairScraperSet map[*BitfinexPairScraper]nothing

// BitfinexScraper is a Scraper for collecting trades from the Bitfinex websocket API
type BitfinexScraper struct {
	// the websocket connection to the Bitfinex API
	wsClient   *websocket.Client
	restClient *rest.Client
	// signaling channels for session initialization and finishing
	initDone     chan nothing
	shutdown     chan nothing
	shutdownDone chan nothing
	// error handling; to read error or closed, first acquire read lock
	// only cleanup method should hold write lock
	errorLock sync.RWMutex
	error     error
	closed    bool
	// used to keep track of trading pairs that we subscribed to
	// use sync.Maps to concurrently handle multiple pairs
	pairScrapers      sync.Map          // dia.ExchangePair -> pairScraperSet
	pairSubscriptions sync.Map          // dia.ExchangePair -> string (subscription ID)
	symbols           map[string]string // pair to symbol mapping
	exchangeName      string
	chanTrades        chan *dia.Trade
	db                *models.RelDB
}

// NewBitfinexScraper returns a new BitfinexScraper for the given pair
func NewBitfinexScraper(key string, secret string, exchange dia.Exchange, scrape bool, relDB *models.RelDB) *BitfinexScraper {
	// we want to ensure there are no gaps in our stream
	// -> close the returned channel on disconnect, forcing the caller to handle
	// possible gaps
	params := websocket.NewDefaultParameters()
	//TODO: Set to false again because now we can have holes in our data stream
	params.AutoReconnect = true
	// params.HeartbeatTimeout = 5 * time.Second // used for testing

	s := &BitfinexScraper{
		wsClient:     websocket.NewWithParams(params),
		restClient:   rest.NewClient().Credentials(key, secret),
		initDone:     make(chan nothing),
		shutdown:     make(chan nothing),
		shutdownDone: make(chan nothing),
		symbols:      make(map[string]string),
		exchangeName: exchange.Name,
		error:        nil,
		chanTrades:   make(chan *dia.Trade),
		db:           relDB,
	}

	// establish connection in the background
	if scrape {
		go s.mainLoop()
	}
	return s
}

// runs in a goroutine until s is closed
func (s *BitfinexScraper) mainLoop() {
	err := s.wsClient.Connect()
	listener := s.wsClient.Listen()
	close(s.initDone)
	if err != nil {
		s.cleanup(err)
		return
	}
	for {
		select {
		case msg, ok := <-listener:
			if ok {
				var exchangepair dia.ExchangePair
				//	log.Printf("MSG RECV: %#v\n", msg)
				// find out message type
				switch m := msg.(type) {
				case *bitfinex.Trade:
					volume := m.Amount
					if m.Side != bitfinex.Bid {
						volume = -volume
					}

					exchangepair, err = s.db.GetExchangePairCache(s.exchangeName, m.Pair)
					if err != nil {
						log.Error(err)
					}
					// parse trade data structure
					t := &dia.Trade{
						Symbol:         s.symbols[m.Pair],
						Pair:           m.Pair,
						Price:          m.Price,
						Volume:         volume,
						Time:           time.Unix(m.MTS/1000, (m.MTS%1000)*int64(time.Millisecond)),
						ForeignTradeID: strconv.FormatInt(m.ID, 16),
						Source:         s.exchangeName,
						VerifiedPair:   exchangepair.Verified,
						BaseToken:      exchangepair.UnderlyingPair.BaseToken,
						QuoteToken:     exchangepair.UnderlyingPair.QuoteToken,
					}
					if exchangepair.Verified {
						log.Infoln("Got verified trade", t)
					}
<<<<<<< HEAD
=======
					log.Info("got trade: ", t)
>>>>>>> 04c96b8d
					s.chanTrades <- t
				case error:
					s.cleanup(m)
					return
				}
			} else {
				s.cleanup(errors.New("BitfinexScraper: Listener channel was closed unexpectedly"))
				return
			}
		case <-s.shutdown: // user requested shutdown
			log.Println("BitfinexScraper shutting down")
			s.cleanup(nil)
			return
		}
	}
}

// closes all connected PairScrapers
// must only be called from mainLoop
func (s *BitfinexScraper) cleanup(err error) {
	s.errorLock.Lock()
	defer s.errorLock.Unlock()
	// close all channels of PairScraper children
	s.pairScrapers.Range(func(k, v interface{}) bool {
		for ps := range v.(pairScraperSet) {
			ps.closed = true
		}
		s.pairScrapers.Delete(k)
		return true
	})
	if s.wsClient.IsConnected() {
		s.wsClient.Close()
	}
	if err != nil {
		s.error = err
	}
	s.closed = true
	close(s.shutdownDone) // signal that shutdown is complete
}

// Close closes any existing API connections, as well as channels of
// PairScrapers from calls to ScrapePair
func (s *BitfinexScraper) Close() error {
	if s.closed {
		return errors.New("BitfinexScraper: Already closed")
	}
	close(s.shutdown)
	<-s.shutdownDone
	s.errorLock.RLock()
	defer s.errorLock.RUnlock()
	return s.error
}

// ScrapePair returns a PairScraper that can be used to get trades for a single pair from
// this APIScraper
func (s *BitfinexScraper) ScrapePair(pair dia.ExchangePair) (PairScraper, error) {
	<-s.initDone // wait until wsClient is connected
	s.errorLock.RLock()
	defer s.errorLock.RUnlock()
	if s.error != nil {
		return nil, s.error
	}
	if s.closed {
		return nil, errors.New("BitfinexScraper: Call ScrapePair on closed scraper")
	}
	ps := &BitfinexPairScraper{
		parent: s,
		pair:   pair,
	}

	s.symbols[pair.ForeignName] = pair.Symbol

	// initialize pairScraperSet for pair if not already done
	pairScrapers, _ := s.pairScrapers.LoadOrStore(pair.ForeignName, pairScraperSet{})
	// register ps
	pairScrapers.(pairScraperSet)[ps] = nothing{}
	// subscribe to trading pair if we are the first scraper for this pair
	if _, ok := s.pairSubscriptions.Load(pair.ForeignName); !ok {
		ctx1, ctx1cancel := context.WithTimeout(context.Background(), 5*time.Second)
		defer ctx1cancel()
		id, err := s.wsClient.SubscribeTrades(ctx1, pair.ForeignName)
		if err != nil {
			// well that didn't work -> cleanup and return error
			delete(pairScrapers.(pairScraperSet), ps)
			return nil, err
		}
		s.pairSubscriptions.Store(pair.ForeignName, id)
	}
	return ps, nil
}
func (s *BitfinexScraper) NormalizePair(pair dia.ExchangePair) (dia.ExchangePair, error) {

	switch pair.Symbol {
	case "IOT":
		pair.Symbol = "MIOTA"
	case "IOS":
		pair.Symbol = "IOST"
	case "QTM":
		pair.Symbol = "QTUM"
	case "QSH":
		pair.Symbol = "QASH"
	case "DSH":
		pair.Symbol = "DASH"
	}
	return pair, nil

}
<<<<<<< HEAD
func (s *BitfinexScraper) normalizeSymbol(pair dia.ExchangePair) (dia.ExchangePair, error) {
	pair.Symbol = strings.ToUpper(pair.ForeignName[0:3])
	if helpers.NameForSymbol(pair.Symbol) == pair.Symbol {
		if !helpers.SymbolIsName(pair.Symbol) {
			pair, _ = s.NormalizePair(pair)
			return pair, errors.New("Foreign name can not be normalized:" + pair.ForeignName + " symbol:" + pair.Symbol)
		}
	}
	if helpers.SymbolIsBlackListed(pair.Symbol) {
		return pair, errors.New("Symbol is black listed:" + pair.Symbol)
	}
	return pair, nil
}
=======

// func (s *BitfinexScraper) normalizeSymbol(pair dia.Pair) (dia.Pair, error) {
// 	pair.Symbol = strings.ToUpper(pair.ForeignName[0:3])
// 	if helpers.NameForSymbol(pair.Symbol) == pair.Symbol {
// 		if !helpers.SymbolIsName(pair.Symbol) {
// 			pair, _ = s.NormalizePair(pair)
// 			return pair, errors.New("Foreign name can not be normalized:" + pair.ForeignName + " symbol:" + pair.Symbol)
// 		}
// 	}
// 	if helpers.SymbolIsBlackListed(pair.Symbol) {
// 		return pair, errors.New("Symbol is black listed:" + pair.Symbol)
// 	}
// 	return pair, nil
// }
>>>>>>> 04c96b8d

func (s *BitfinexScraper) FillSymbolData(symbol string) (asset dia.Asset, err error) {
	// TO DO
	return dia.Asset{Symbol: symbol}, nil
}

// FetchAvailablePairs returns a list with all available trade pairs
func (s *BitfinexScraper) FetchAvailablePairs() (pairs []dia.ExchangePair, err error) {

	data, _, err := utils.GetRequest("https://api.bitfinex.com/v1/symbols")
	if err != nil {
		return
	}
	ls := strings.Split(strings.Replace(string(data)[1:len(data)-1], "\"", "", -1), ",")
	for _, p := range ls {
<<<<<<< HEAD

		pairToNormalize := dia.ExchangePair{
			Symbol:      p,
			ForeignName: p,
			Exchange:    s.exchangeName,
=======
		var pairToNormalize dia.Pair
		if len(p) == 6 {
			pairToNormalize.Symbol = strings.ToUpper(p[0:3])
		} else {
			pairToNormalize.Symbol = strings.ToUpper(strings.Split(p, ":")[0])
>>>>>>> 04c96b8d
		}
		pairToNormalize.ForeignName = strings.ToUpper(p)
		pairToNormalize.Exchange = s.exchangeName
		pair, serr := s.NormalizePair(pairToNormalize)
		if serr == nil {
			pairs = append(pairs, pair)
		} else {
			log.Error(serr)
		}
	}
	return
}

// BitfinexPairScraper implements PairScraper for Bitfinex
type BitfinexPairScraper struct {
	parent *BitfinexScraper
	pair   dia.ExchangePair
	closed bool
}

// Close stops listening for trades of the pair associated with s
func (ps *BitfinexPairScraper) Close() error {
	var err error
	s := ps.parent
	// if parent already errored, return early
	s.errorLock.RLock()
	defer s.errorLock.RUnlock()
	if s.error != nil {
		return s.error
	}
	if ps.closed {
		return errors.New("BitfinexPairScraper: Already closed")
	}
	pairScrapers, ok := s.pairScrapers.Load(ps.pair.Symbol)
	if !ok { // should never happen
		panic("BitfinexPairScraper: pairScraperSet not found")
	}
	// deregister and close channel
	delete(pairScrapers.(pairScraperSet), ps)
	// if we're the last one for this pair -> unsubscribe
	if len(pairScrapers.(pairScraperSet)) == 0 {
		id, ok := s.pairSubscriptions.Load(ps.pair.Symbol)
		if !ok { // should never happen
			panic("BitfinexPairScraper: Subscription ID not found")
		}
		ctx1, ctx1cancel := context.WithTimeout(context.Background(), 5*time.Second)
		defer ctx1cancel()
		err = s.wsClient.Unsubscribe(ctx1, id.(string))
	}
	ps.closed = true
	return err
}

// Channel returns a channel that can be used to receive trades
func (ps *BitfinexScraper) Channel() chan *dia.Trade {
	return ps.chanTrades
}

// Error returns an error when the channel Channel() is closed
// and nil otherwise
func (ps *BitfinexPairScraper) Error() error {
	s := ps.parent
	s.errorLock.RLock()
	defer s.errorLock.RUnlock()
	return s.error
}

// Pair returns the pair this scraper is subscribed to
func (ps *BitfinexPairScraper) Pair() dia.ExchangePair {
	return ps.pair
}<|MERGE_RESOLUTION|>--- conflicted
+++ resolved
@@ -12,11 +12,7 @@
 	"github.com/bitfinexcom/bitfinex-api-go/v2/rest"
 	"github.com/bitfinexcom/bitfinex-api-go/v2/websocket"
 	"github.com/diadata-org/diadata/pkg/dia"
-<<<<<<< HEAD
-	"github.com/diadata-org/diadata/pkg/dia/helpers"
 	models "github.com/diadata-org/diadata/pkg/model"
-=======
->>>>>>> 04c96b8d
 	utils "github.com/diadata-org/diadata/pkg/utils"
 )
 
@@ -119,10 +115,7 @@
 					if exchangepair.Verified {
 						log.Infoln("Got verified trade", t)
 					}
-<<<<<<< HEAD
-=======
 					log.Info("got trade: ", t)
->>>>>>> 04c96b8d
 					s.chanTrades <- t
 				case error:
 					s.cleanup(m)
@@ -230,21 +223,6 @@
 	return pair, nil
 
 }
-<<<<<<< HEAD
-func (s *BitfinexScraper) normalizeSymbol(pair dia.ExchangePair) (dia.ExchangePair, error) {
-	pair.Symbol = strings.ToUpper(pair.ForeignName[0:3])
-	if helpers.NameForSymbol(pair.Symbol) == pair.Symbol {
-		if !helpers.SymbolIsName(pair.Symbol) {
-			pair, _ = s.NormalizePair(pair)
-			return pair, errors.New("Foreign name can not be normalized:" + pair.ForeignName + " symbol:" + pair.Symbol)
-		}
-	}
-	if helpers.SymbolIsBlackListed(pair.Symbol) {
-		return pair, errors.New("Symbol is black listed:" + pair.Symbol)
-	}
-	return pair, nil
-}
-=======
 
 // func (s *BitfinexScraper) normalizeSymbol(pair dia.Pair) (dia.Pair, error) {
 // 	pair.Symbol = strings.ToUpper(pair.ForeignName[0:3])
@@ -259,7 +237,6 @@
 // 	}
 // 	return pair, nil
 // }
->>>>>>> 04c96b8d
 
 func (s *BitfinexScraper) FillSymbolData(symbol string) (asset dia.Asset, err error) {
 	// TO DO
@@ -275,19 +252,11 @@
 	}
 	ls := strings.Split(strings.Replace(string(data)[1:len(data)-1], "\"", "", -1), ",")
 	for _, p := range ls {
-<<<<<<< HEAD
-
-		pairToNormalize := dia.ExchangePair{
-			Symbol:      p,
-			ForeignName: p,
-			Exchange:    s.exchangeName,
-=======
-		var pairToNormalize dia.Pair
+		var pairToNormalize dia.ExchangePair
 		if len(p) == 6 {
 			pairToNormalize.Symbol = strings.ToUpper(p[0:3])
 		} else {
 			pairToNormalize.Symbol = strings.ToUpper(strings.Split(p, ":")[0])
->>>>>>> 04c96b8d
 		}
 		pairToNormalize.ForeignName = strings.ToUpper(p)
 		pairToNormalize.Exchange = s.exchangeName
