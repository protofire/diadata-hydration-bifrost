package scrapers

import (
	"encoding/json"
	"errors"
<<<<<<< HEAD
	ConverterRegistry "github.com/diadata-org/diadata/internal/pkg/exchange-scrapers/bancor"
	BancorNetwork "github.com/diadata-org/diadata/internal/pkg/exchange-scrapers/bancor/BancorNetwork"
	ConverterTypeFour "github.com/diadata-org/diadata/internal/pkg/exchange-scrapers/bancor/ConverterTypeFour"
	ConvertertypeOne "github.com/diadata-org/diadata/internal/pkg/exchange-scrapers/bancor/ConverterTypeOne"
	ConverterTypeThree "github.com/diadata-org/diadata/internal/pkg/exchange-scrapers/bancor/ConverterTypeThree"
	ConverterTypeZero "github.com/diadata-org/diadata/internal/pkg/exchange-scrapers/bancor/ConverterTypeZero"
	"github.com/diadata-org/diadata/internal/pkg/exchange-scrapers/uniswap"
=======
	"fmt"
>>>>>>> 04c96b8d
	"math"
	"math/big"
	"strings"
	"sync"
	"time"

	ConverterRegistry "github.com/diadata-org/diadata/internal/pkg/exchange-scrapers/bancor"
	"github.com/diadata-org/diadata/internal/pkg/exchange-scrapers/bancor/BancorNetwork"
	"github.com/diadata-org/diadata/internal/pkg/exchange-scrapers/bancor/ConverterTypeFour"
	ConvertertypeOne "github.com/diadata-org/diadata/internal/pkg/exchange-scrapers/bancor/ConverterTypeOne"
	"github.com/diadata-org/diadata/internal/pkg/exchange-scrapers/bancor/ConverterTypeThree"
	"github.com/diadata-org/diadata/internal/pkg/exchange-scrapers/bancor/ConverterTypeZero"
	uniswapcontract "github.com/diadata-org/diadata/internal/pkg/exchange-scrapers/uniswap"
	"github.com/diadata-org/diadata/pkg/dia"
	"github.com/diadata-org/diadata/pkg/utils"
	"github.com/ethereum/go-ethereum/accounts/abi/bind"
	"github.com/ethereum/go-ethereum/common"
	"github.com/ethereum/go-ethereum/ethclient"
)

type BancorPool struct {
	Reserves []struct {
		DltID   string `json:"dlt_id"`
		Symbol  string `json:"symbol"`
		Name    string `json:"name"`
		Balance struct {
			Usd string `json:"usd"`
		} `json:"balance"`
		Weight int `json:"weight"`
		Price  struct {
			Usd string `json:"usd"`
		} `json:"price"`
		Price24HAgo struct {
			Usd string `json:"usd"`
		} `json:"price_24h_ago"`
		Volume24H struct {
			Usd  string `json:"usd"`
			Base string `json:"base"`
		} `json:"volume_24h"`
	} `json:"reserves"`
	DltType        string `json:"dlt_type"`
	DltID          string `json:"dlt_id"`
	Type           int    `json:"type"`
	Version        int    `json:"version"`
	Symbol         string `json:"symbol"`
	Name           string `json:"name"`
	Supply         string `json:"supply"`
	ConverterDltID string `json:"converter_dlt_id"`
	ConversionFee  string `json:"conversion_fee"`
	Liquidity      struct {
		Usd string `json:"usd"`
	} `json:"liquidity"`
	Volume24H struct {
		Usd string `json:"usd"`
	} `json:"volume_24h"`
	Fees24H struct {
		Usd string `json:"usd"`
	} `json:"fees_24h"`
}

type BancorPools struct {
	Data      []BancorPool `json:"data"`
	Timestamp struct {
		Ethereum struct {
			Block     int   `json:"block"`
			Timestamp int64 `json:"timestamp"`
		} `json:"ethereum"`
	} `json:"timestamp"`
}

type BancorSwap struct {
<<<<<<< HEAD
	Pair       dia.ExchangePair
=======
	Pair       dia.Pair
>>>>>>> 04c96b8d
	FromAmount float64
	ToAmount   float64
	ID         string
	Timestamp  int64
}

type BancorScraper struct {
	WsClient   *ethclient.Client
	RestClient *ethclient.Client

	exchangeName string

	// channels to signal events
	run          bool
	initDone     chan nothing
	shutdown     chan nothing
	shutdownDone chan nothing

	errorLock sync.RWMutex
	error     error
	closed    bool

	pairScrapers   map[string]*BancorPairScraper
	productPairIds map[string]int
	chanTrades     chan *dia.Trade
}

<<<<<<< HEAD
func NewBancorScraper(exchange dia.Exchange, scrape bool) *BancorScraper {
	var wsClient, restClient *ethclient.Client

	wsClient, err := ethclient.Dial(wsDial)
=======
func NewBancorScraper(exchange dia.Exchange) *BancorScraper {
	var wsClient, restClient *ethclient.Client

	wsClient, err := ethclient.Dial("wss://mainnet.infura.io/ws/v3/9020e59e34ca4cf59cb243ecefb4e39e")
>>>>>>> 04c96b8d
	if err != nil {
		log.Fatal(err)
	}

<<<<<<< HEAD
	restClient, err = ethclient.Dial(restDial)
=======
	restClient, err = ethclient.Dial("https://mainnet.infura.io/v3/9020e59e34ca4cf59cb243ecefb4e39e")
>>>>>>> 04c96b8d
	if err != nil {
		log.Fatal(err)
	}

	scraper := &BancorScraper{
		exchangeName:   exchange.Name,
		WsClient:       wsClient,
		RestClient:     restClient,
		initDone:       make(chan nothing),
		shutdown:       make(chan nothing),
		shutdownDone:   make(chan nothing),
		productPairIds: make(map[string]int),
		pairScrapers:   make(map[string]*BancorPairScraper),
		chanTrades:     make(chan *dia.Trade),
	}

	if scrape {
		go scraper.mainLoop()
	}
	return scraper
}

func (scraper *BancorScraper) mainLoop() {

	scraper.GetpoolAddress()

	sink, err := scraper.GetConversion()
	if err != nil {
		log.Errorln("Error GetConversion", err)
	}

	go func() {
		for {

			rawSwap := <-sink
<<<<<<< HEAD

			var address []common.Address
			swap, err := scraper.normalizeSwap(rawSwap)
=======
			revRawSwap := reverseBNTSwap(*rawSwap)

			var address []common.Address
			swap, err := scraper.normalizeSwap(revRawSwap)
>>>>>>> 04c96b8d
			if err != nil {
				log.Error("error normalizeSwap: ", err)

			}

			price, volume := scraper.getSwapData(swap)
<<<<<<< HEAD
			address = append(address, rawSwap.FromToken)
			address = append(address, rawSwap.ToToken)
=======
			address = append(address, revRawSwap.FromToken)
			address = append(address, revRawSwap.ToToken)
>>>>>>> 04c96b8d

			pair := scraper.GetPair(address)

			trade := &dia.Trade{
				Symbol:         pair.Symbol,
				Pair:           pair.ForeignName,
				Price:          price,
				Volume:         volume,
				Time:           time.Now(),
<<<<<<< HEAD
				ForeignTradeID: rawSwap.Raw.TxHash.String(),
=======
				ForeignTradeID: revRawSwap.Raw.TxHash.String(),
>>>>>>> 04c96b8d
				Source:         scraper.exchangeName,
				BaseToken:      pair.UnderlyingPair.BaseToken,
				QuoteToken:     pair.UnderlyingPair.QuoteToken,
				VerifiedPair:   true,
			}

			log.Info("Got Trade: ", trade)
			scraper.chanTrades <- trade

		}
	}()
	if scraper.error == nil {
		scraper.error = errors.New("Main loop terminated by Close().")
	}
	scraper.cleanup(nil)
}

<<<<<<< HEAD
=======
// Reverse swap involving BNT such that pair is always XXX-BNT.
func reverseBNTSwap(rawSwap BancorNetwork.BancorNetworkConversion) BancorNetwork.BancorNetworkConversion {
	var revRawSwap BancorNetwork.BancorNetworkConversion
	fmt.Println("raw swap ToToken: ", rawSwap.ToToken.Hex())
	if rawSwap.FromToken.Hex() == "0x1F573D6Fb3F13d689FF844B4cE37794d79a7FF1C" {
		revRawSwap.ToAmount = rawSwap.FromAmount
		revRawSwap.FromAmount = rawSwap.ToAmount
		revRawSwap.FromToken = rawSwap.ToToken
		revRawSwap.ToToken = rawSwap.FromToken
		revRawSwap.Raw = rawSwap.Raw
		return revRawSwap
	}
	return rawSwap
}

>>>>>>> 04c96b8d
func (scraper *BancorScraper) GetpoolAddress() {
	// Get All Anchors

	converTerRegistryAddress := common.HexToAddress("0xC0205e203F423Bcd8B2a4d6f8C8A154b0Aa60F19")

	converter, err := ConverterRegistry.NewConverterRegistryCaller(converTerRegistryAddress, scraper.RestClient)
	if err != nil {
		log.Errorln("Error Getting Anchors", err)
	}

	_, err = converter.GetAnchors(&bind.CallOpts{})
	if err != nil {
		log.Errorln("Error Getting Anchors", err)
	}

}

func (scraper *BancorScraper) GetConversion() (chan *BancorNetwork.BancorNetworkConversion, error) {

	sink := make(chan *BancorNetwork.BancorNetworkConversion)

	var conversionFiltererContract *BancorNetwork.BancorNetworkFilterer

	address := common.HexToAddress("0x2F9EC37d6CcFFf1caB21733BdaDEdE11c823cCB0") // bancor Network
	conversionFiltererContract, err := BancorNetwork.NewBancorNetworkFilterer(address, scraper.WsClient)
	if err != nil {
		return nil, err
	}

	subs, err := conversionFiltererContract.WatchConversion(&bind.WatchOpts{}, sink, []common.Address{}, []common.Address{}, []common.Address{})
	if err != nil {
		log.Error("error in get swaps channel: ", err)
	}
	log.Infoln("Subscribed", subs)

	return sink, nil

}

// normalizeUniswapSwap takes a swap as returned by the swap contract's channel and converts it to a UniswapSwap type
<<<<<<< HEAD
func (scrapper *BancorScraper) normalizeSwap(swap *BancorNetwork.BancorNetworkConversion) (BancorSwap, error) {
=======
func (scrapper *BancorScraper) normalizeSwap(swap BancorNetwork.BancorNetworkConversion) (BancorSwap, error) {
>>>>>>> 04c96b8d
	var normalizedSwap BancorSwap
	if swap.FromToken.Hex() == "0xEeeeeEeeeEeEeeEeEeEeeEEEeeeeEeeeeeeeEEeE" {
		amount0, _ := new(big.Float).Quo(big.NewFloat(0).SetInt(swap.FromAmount), new(big.Float).SetFloat64(math.Pow10(18))).Float64()
		normalizedSwap.FromAmount = amount0
	} else {
<<<<<<< HEAD
		fromToken, err := uniswap.NewIERC20(swap.FromToken, scrapper.RestClient)
=======
		fromToken, err := uniswapcontract.NewIERC20(swap.FromToken, scrapper.RestClient)
>>>>>>> 04c96b8d
		if err != nil {
			return normalizedSwap, err
		}
		fromTokenDecimal, err := fromToken.Decimals(&bind.CallOpts{})
		if err != nil {
			return normalizedSwap, err
		}
		decimals0 := int(fromTokenDecimal)
		amount0, _ := new(big.Float).Quo(big.NewFloat(0).SetInt(swap.FromAmount), new(big.Float).SetFloat64(math.Pow10(decimals0))).Float64()
		normalizedSwap.FromAmount = amount0
	}

	if swap.ToToken.Hex() == "0xEeeeeEeeeEeEeeEeEeEeeEEEeeeeEeeeeeeeEEeE" {
		amount1, _ := new(big.Float).Quo(big.NewFloat(0).SetInt(swap.ToAmount), new(big.Float).SetFloat64(math.Pow10(18))).Float64()
		normalizedSwap.ToAmount = amount1
	} else {
<<<<<<< HEAD
		toToken, err := uniswap.NewIERC20(swap.ToToken, scrapper.RestClient)
=======
		toToken, err := uniswapcontract.NewIERC20(swap.ToToken, scrapper.RestClient)
>>>>>>> 04c96b8d
		if err != nil {
			return normalizedSwap, err
		}
		toTokenDecimal, err := toToken.Decimals(&bind.CallOpts{})
		if err != nil {
			return normalizedSwap, err
		}
		decimals1 := int(toTokenDecimal)
		amount1, _ := new(big.Float).Quo(big.NewFloat(0).SetInt(swap.ToAmount), new(big.Float).SetFloat64(math.Pow10(decimals1))).Float64()
		normalizedSwap.ToAmount = amount1
	}

	pair := scrapper.GetPair([]common.Address{swap.ToToken, swap.FromToken})
	normalizedSwap.Pair = pair
	normalizedSwap.ID = swap.Raw.TxHash.Hex()
	normalizedSwap.Timestamp = time.Now().Unix()

	return normalizedSwap, nil
}

func (scrapper *BancorScraper) getSwapData(swap BancorSwap) (price float64, volume float64) {
	volume = swap.FromAmount
	price = swap.ToAmount / swap.FromAmount
	return
}

<<<<<<< HEAD
func (scraper *BancorScraper) NormalizePair(pair dia.ExchangePair) (dia.ExchangePair, error) {
	return dia.ExchangePair{}, nil
}

func (scraper *BancorScraper) ConverterTypeZero(address common.Address) (tokenAddress []common.Address, err error) {

	contract, err := ConverterTypeZero.NewConverterTypeZeroCaller(address, scraper.RestClient)
	if err != nil {
		return
	}

	tokenCount, err := contract.ConnectorTokenCount(&bind.CallOpts{})
	if err != nil {
		return
	}

	if tokenCount == 2 {
		token1, err := contract.ConnectorTokens(&bind.CallOpts{}, big.NewInt(1))
		if err != nil {
			log.Println("Error", err)
		}
		tokenAddress = append(tokenAddress, token1)
		token2, err := contract.ConnectorTokens(&bind.CallOpts{}, big.NewInt(0))
		if err != nil {
			log.Println("Error", err)
		}
		tokenAddress = append(tokenAddress, token2)

	}

	return

}

func (scraper *BancorScraper) ConverterTypeOne(address common.Address) (tokenAddress []common.Address, err error) {

	contract, err := ConvertertypeOne.NewConvertertypeOne(address, scraper.RestClient)
	if err != nil {
		return
	}

	tokenCount, err := contract.ConnectorTokenCount(&bind.CallOpts{})
	if err != nil {
		return
	}

	if tokenCount == 2 {
		token1, err := contract.ConnectorTokens(&bind.CallOpts{}, big.NewInt(1))
		if err != nil {
			log.Println("Error", err)
		}
		tokenAddress = append(tokenAddress, token1)
		token2, err := contract.ConnectorTokens(&bind.CallOpts{}, big.NewInt(0))
		if err != nil {
			log.Println("Error", err)
		}
		tokenAddress = append(tokenAddress, token2)

	}

	return

}

=======
func (scraper *BancorScraper) NormalizePair(pair dia.Pair) (dia.Pair, error) {
	return dia.Pair{}, nil
}

func (scraper *BancorScraper) ConverterTypeZero(address common.Address) (tokenAddress []common.Address, err error) {

	contract, err := ConverterTypeZero.NewConverterTypeZeroCaller(address, scraper.RestClient)
	if err != nil {
		return
	}

	tokenCount, err := contract.ConnectorTokenCount(&bind.CallOpts{})
	if err != nil {
		return
	}

	if tokenCount == 2 {
		token1, err := contract.ConnectorTokens(&bind.CallOpts{}, big.NewInt(1))
		if err != nil {
			log.Println("Error", err)
		}
		tokenAddress = append(tokenAddress, token1)
		token2, err := contract.ConnectorTokens(&bind.CallOpts{}, big.NewInt(0))
		if err != nil {
			log.Println("Error", err)
		}
		tokenAddress = append(tokenAddress, token2)

	}

	return

}

func (scraper *BancorScraper) ConverterTypeOne(address common.Address) (tokenAddress []common.Address, err error) {

	contract, err := ConvertertypeOne.NewConvertertypeOne(address, scraper.RestClient)
	if err != nil {
		return
	}

	tokenCount, err := contract.ConnectorTokenCount(&bind.CallOpts{})
	if err != nil {
		return
	}

	if tokenCount == 2 {
		token1, err := contract.ConnectorTokens(&bind.CallOpts{}, big.NewInt(1))
		if err != nil {
			log.Println("Error", err)
		}
		tokenAddress = append(tokenAddress, token1)
		token2, err := contract.ConnectorTokens(&bind.CallOpts{}, big.NewInt(0))
		if err != nil {
			log.Println("Error", err)
		}
		tokenAddress = append(tokenAddress, token2)

	}

	return

}

>>>>>>> 04c96b8d
func (scraper *BancorScraper) ConverterTypeThree(address common.Address) (tokenAddress []common.Address, err error) {

	contract, err := ConverterTypeThree.NewConverterTypeThree(address, scraper.RestClient)
	if err != nil {
		return
	}

	tokenCount, err := contract.ConnectorTokenCount(&bind.CallOpts{})
	if err != nil {
		return
	}

	log.Println("tokenCount", tokenCount)

	if tokenCount == 2 {
		token1, err := contract.ConnectorTokens(&bind.CallOpts{}, big.NewInt(1))
		if err != nil {
			log.Println("Error", err)
		}
		tokenAddress = append(tokenAddress, token1)
		token2, err := contract.ConnectorTokens(&bind.CallOpts{}, big.NewInt(0))
		if err != nil {
			log.Println("Error", err)
		}
		tokenAddress = append(tokenAddress, token2)

	}

	return

}

func (scraper *BancorScraper) ConverterTypeFour(address common.Address) (tokenAddress []common.Address, err error) {

	contract, err := ConverterTypeFour.NewConverterTypeFour(address, scraper.RestClient)
	if err != nil {
		return
	}

	tokenCount, err := contract.ConnectorTokenCount(&bind.CallOpts{})
	if err != nil {
		return
	}

	if tokenCount == 2 {
		token1, err := contract.ConnectorTokens(&bind.CallOpts{}, big.NewInt(1))
		if err != nil {
			log.Println("Error", err)
		}
		tokenAddress = append(tokenAddress, token1)
		token2, err := contract.ConnectorTokens(&bind.CallOpts{}, big.NewInt(0))
		if err != nil {
			log.Println("Error", err)
		}
		tokenAddress = append(tokenAddress, token2)

	}

	return

}

<<<<<<< HEAD
func (scraper *BancorScraper) FillSymbolData(symbol string) (dia.Asset, error) {
	return dia.Asset{}, nil
}

func (scraper *BancorScraper) FetchAvailablePairs() (pairs []dia.ExchangePair, err error) {
=======
func (scraper *BancorScraper) FetchAvailablePairs() (pairs []dia.Pair, err error) {
>>>>>>> 04c96b8d
	pools, err := scraper.readPools()
	if err != nil {
		log.Error("Couldn't obtain Bancor product ids:", err)
	}
	for _, pool := range pools {
		var address []common.Address

		switch pool.Type {
		case 0:
			{
				address, err = scraper.ConverterTypeZero(common.HexToAddress(pool.ConverterDltID))
				if err != nil {
					log.Errorln("Error getting Address", err)
				}
			}
		case 1:
			{
				address, err = scraper.ConverterTypeOne(common.HexToAddress(pool.ConverterDltID))
				if err != nil {
					log.Errorln("Error getting Address", err)
				}
			}
		case 3:
			{
				address, err = scraper.ConverterTypeThree(common.HexToAddress(pool.ConverterDltID))
				if err != nil {
					log.Errorln("Error getting Address", err)
				}
			}
		case 4:
			{
				address, err = scraper.ConverterTypeFour(common.HexToAddress(pool.ConverterDltID))
				if err != nil {
					log.Errorln("Error getting Address", err)
				}
			}
		}

		pair := scraper.GetPair(address)

		if pair.Symbol != "" && strings.Split(pair.ForeignName, "-")[1] != "" {
			log.Println("found pair: ", pair)
			pairs = append(pairs, pair)
		}

	}

	return
}

<<<<<<< HEAD
func (scraper *BancorScraper) GetPair(address []common.Address) dia.ExchangePair {
	var symbol0 string
	var symbol1 string

	token0, err := uniswap.NewIERC20Caller(address[0], scraper.RestClient)
	if err != nil {
		log.Errorln("Error Getting token 0 ", err)
	}
	token1, err := uniswap.NewIERC20Caller(address[1], scraper.RestClient)
=======
func (scraper *BancorScraper) GetPair(address []common.Address) dia.Pair {
	var symbol0 string
	var symbol1 string

	token0, err := uniswapcontract.NewIERC20Caller(address[0], scraper.RestClient)
	if err != nil {
		log.Errorln("Error Getting token 0 ", err)
	}
	token1, err := uniswapcontract.NewIERC20Caller(address[1], scraper.RestClient)
>>>>>>> 04c96b8d
	if err != nil {
		log.Errorln("Error Getting token 1 ", err)
	}

	if address[0].Hex() == "0xEeeeeEeeeEeEeeEeEeEeeEEEeeeeEeeeeeeeEEeE" {
		symbol0 = "WETH"
	} else {
		symbol0, err = token0.Symbol(&bind.CallOpts{})
		if err != nil {
			log.Error(err)
		}
	}
	if address[1].Hex() == "0xEeeeeEeeeEeEeeEeEeEeeEEEeeeeEeeeeeeeEEeE" {
		symbol1 = "WETH"
	} else {
		symbol1, err = token1.Symbol(&bind.CallOpts{})
		if err != nil {
			log.Error(err)
		}
	}

<<<<<<< HEAD
	basetoken := dia.Asset{
		Symbol:     symbol1,
		Address:    address[1].Hex(),
		Blockchain: dia.ETHEREUM,
	}
	quotetoken := dia.Asset{
		Symbol:     symbol0,
		Address:    address[0].Hex(),
		Blockchain: dia.ETHEREUM,
	}

	return dia.ExchangePair{
		ForeignName:    symbol0 + "-" + symbol1,
		Symbol:         symbol0,
		Exchange:       scraper.exchangeName,
		UnderlyingPair: dia.Pair{BaseToken: basetoken, QuoteToken: quotetoken},
=======
	return dia.Pair{
		ForeignName: symbol0 + "-" + symbol1,
		Symbol:      symbol0,
		Exchange:    scraper.exchangeName,
>>>>>>> 04c96b8d
	}
}

func (scraper *BancorScraper) readPools() ([]BancorPool, error) {
	var bpools BancorPools
<<<<<<< HEAD
	pairs, _, err := utils.GetRequest("https://api-v2.bancor.network/pools")
=======
	pairs, err := utils.GetRequest("https://api-v2.bancor.network/pools")
>>>>>>> 04c96b8d
	if err != nil {
		return nil, err
	}
	err = json.Unmarshal(pairs, &bpools)
	if err != nil {
		log.Error("Error reading json", err)

	}
	return bpools.Data, nil

}

func (scraper *BancorScraper) ScrapePair(pair dia.ExchangePair) (PairScraper, error) {
	scraper.errorLock.RLock()
	defer scraper.errorLock.RUnlock()

	if scraper.error != nil {
		return nil, scraper.error
	}

	if scraper.closed {
		return nil, errors.New("BancorScraper is closed")
	}

	pairScraper := &BancorPairScraper{
		parent: scraper,
		pair:   pair,
	}

	scraper.pairScrapers[pair.ForeignName] = pairScraper

	return pairScraper, nil
}
func (scraper *BancorScraper) cleanup(err error) {
	scraper.errorLock.Lock()
	defer scraper.errorLock.Unlock()
	if err != nil {
		scraper.error = err
	}
	scraper.closed = true
	close(scraper.shutdownDone)
}

func (scraper *BancorScraper) Close() error {
	// close the pair scraper channels
	scraper.run = false
	for _, pairScraper := range scraper.pairScrapers {
		pairScraper.closed = true
	}

	close(scraper.shutdown)
	<-scraper.shutdownDone
	return nil
}

type BancorPairScraper struct {
	parent *BancorScraper
	pair   dia.ExchangePair
	closed bool
}

func (pairScraper *BancorPairScraper) Pair() dia.ExchangePair {
	return pairScraper.pair
}

func (scraper *BancorScraper) Channel() chan *dia.Trade {
	return scraper.chanTrades
}

func (pairScraper *BancorPairScraper) Error() error {
	s := pairScraper.parent
	s.errorLock.RLock()
	defer s.errorLock.RUnlock()
	return s.error
}

func (pairScraper *BancorPairScraper) Close() error {
	pairScraper.parent.errorLock.RLock()
	defer pairScraper.parent.errorLock.RUnlock()
	pairScraper.closed = true
	return nil
}<|MERGE_RESOLUTION|>--- conflicted
+++ resolved
@@ -3,29 +3,20 @@
 import (
 	"encoding/json"
 	"errors"
-<<<<<<< HEAD
+	"fmt"
+	"math"
+	"math/big"
+	"strings"
+	"sync"
+	"time"
+
 	ConverterRegistry "github.com/diadata-org/diadata/internal/pkg/exchange-scrapers/bancor"
 	BancorNetwork "github.com/diadata-org/diadata/internal/pkg/exchange-scrapers/bancor/BancorNetwork"
 	ConverterTypeFour "github.com/diadata-org/diadata/internal/pkg/exchange-scrapers/bancor/ConverterTypeFour"
 	ConvertertypeOne "github.com/diadata-org/diadata/internal/pkg/exchange-scrapers/bancor/ConverterTypeOne"
 	ConverterTypeThree "github.com/diadata-org/diadata/internal/pkg/exchange-scrapers/bancor/ConverterTypeThree"
 	ConverterTypeZero "github.com/diadata-org/diadata/internal/pkg/exchange-scrapers/bancor/ConverterTypeZero"
-	"github.com/diadata-org/diadata/internal/pkg/exchange-scrapers/uniswap"
-=======
-	"fmt"
->>>>>>> 04c96b8d
-	"math"
-	"math/big"
-	"strings"
-	"sync"
-	"time"
-
-	ConverterRegistry "github.com/diadata-org/diadata/internal/pkg/exchange-scrapers/bancor"
-	"github.com/diadata-org/diadata/internal/pkg/exchange-scrapers/bancor/BancorNetwork"
-	"github.com/diadata-org/diadata/internal/pkg/exchange-scrapers/bancor/ConverterTypeFour"
-	ConvertertypeOne "github.com/diadata-org/diadata/internal/pkg/exchange-scrapers/bancor/ConverterTypeOne"
-	"github.com/diadata-org/diadata/internal/pkg/exchange-scrapers/bancor/ConverterTypeThree"
-	"github.com/diadata-org/diadata/internal/pkg/exchange-scrapers/bancor/ConverterTypeZero"
+
 	uniswapcontract "github.com/diadata-org/diadata/internal/pkg/exchange-scrapers/uniswap"
 	"github.com/diadata-org/diadata/pkg/dia"
 	"github.com/diadata-org/diadata/pkg/utils"
@@ -85,11 +76,7 @@
 }
 
 type BancorSwap struct {
-<<<<<<< HEAD
 	Pair       dia.ExchangePair
-=======
-	Pair       dia.Pair
->>>>>>> 04c96b8d
 	FromAmount float64
 	ToAmount   float64
 	ID         string
@@ -117,26 +104,15 @@
 	chanTrades     chan *dia.Trade
 }
 
-<<<<<<< HEAD
 func NewBancorScraper(exchange dia.Exchange, scrape bool) *BancorScraper {
 	var wsClient, restClient *ethclient.Client
 
 	wsClient, err := ethclient.Dial(wsDial)
-=======
-func NewBancorScraper(exchange dia.Exchange) *BancorScraper {
-	var wsClient, restClient *ethclient.Client
-
-	wsClient, err := ethclient.Dial("wss://mainnet.infura.io/ws/v3/9020e59e34ca4cf59cb243ecefb4e39e")
->>>>>>> 04c96b8d
 	if err != nil {
 		log.Fatal(err)
 	}
 
-<<<<<<< HEAD
 	restClient, err = ethclient.Dial(restDial)
-=======
-	restClient, err = ethclient.Dial("https://mainnet.infura.io/v3/9020e59e34ca4cf59cb243ecefb4e39e")
->>>>>>> 04c96b8d
 	if err != nil {
 		log.Fatal(err)
 	}
@@ -172,29 +148,18 @@
 		for {
 
 			rawSwap := <-sink
-<<<<<<< HEAD
-
-			var address []common.Address
-			swap, err := scraper.normalizeSwap(rawSwap)
-=======
 			revRawSwap := reverseBNTSwap(*rawSwap)
 
 			var address []common.Address
 			swap, err := scraper.normalizeSwap(revRawSwap)
->>>>>>> 04c96b8d
 			if err != nil {
 				log.Error("error normalizeSwap: ", err)
 
 			}
 
 			price, volume := scraper.getSwapData(swap)
-<<<<<<< HEAD
-			address = append(address, rawSwap.FromToken)
-			address = append(address, rawSwap.ToToken)
-=======
 			address = append(address, revRawSwap.FromToken)
 			address = append(address, revRawSwap.ToToken)
->>>>>>> 04c96b8d
 
 			pair := scraper.GetPair(address)
 
@@ -204,11 +169,7 @@
 				Price:          price,
 				Volume:         volume,
 				Time:           time.Now(),
-<<<<<<< HEAD
-				ForeignTradeID: rawSwap.Raw.TxHash.String(),
-=======
 				ForeignTradeID: revRawSwap.Raw.TxHash.String(),
->>>>>>> 04c96b8d
 				Source:         scraper.exchangeName,
 				BaseToken:      pair.UnderlyingPair.BaseToken,
 				QuoteToken:     pair.UnderlyingPair.QuoteToken,
@@ -226,8 +187,6 @@
 	scraper.cleanup(nil)
 }
 
-<<<<<<< HEAD
-=======
 // Reverse swap involving BNT such that pair is always XXX-BNT.
 func reverseBNTSwap(rawSwap BancorNetwork.BancorNetworkConversion) BancorNetwork.BancorNetworkConversion {
 	var revRawSwap BancorNetwork.BancorNetworkConversion
@@ -243,7 +202,6 @@
 	return rawSwap
 }
 
->>>>>>> 04c96b8d
 func (scraper *BancorScraper) GetpoolAddress() {
 	// Get All Anchors
 
@@ -284,21 +242,13 @@
 }
 
 // normalizeUniswapSwap takes a swap as returned by the swap contract's channel and converts it to a UniswapSwap type
-<<<<<<< HEAD
-func (scrapper *BancorScraper) normalizeSwap(swap *BancorNetwork.BancorNetworkConversion) (BancorSwap, error) {
-=======
 func (scrapper *BancorScraper) normalizeSwap(swap BancorNetwork.BancorNetworkConversion) (BancorSwap, error) {
->>>>>>> 04c96b8d
 	var normalizedSwap BancorSwap
 	if swap.FromToken.Hex() == "0xEeeeeEeeeEeEeeEeEeEeeEEEeeeeEeeeeeeeEEeE" {
 		amount0, _ := new(big.Float).Quo(big.NewFloat(0).SetInt(swap.FromAmount), new(big.Float).SetFloat64(math.Pow10(18))).Float64()
 		normalizedSwap.FromAmount = amount0
 	} else {
-<<<<<<< HEAD
-		fromToken, err := uniswap.NewIERC20(swap.FromToken, scrapper.RestClient)
-=======
 		fromToken, err := uniswapcontract.NewIERC20(swap.FromToken, scrapper.RestClient)
->>>>>>> 04c96b8d
 		if err != nil {
 			return normalizedSwap, err
 		}
@@ -315,11 +265,7 @@
 		amount1, _ := new(big.Float).Quo(big.NewFloat(0).SetInt(swap.ToAmount), new(big.Float).SetFloat64(math.Pow10(18))).Float64()
 		normalizedSwap.ToAmount = amount1
 	} else {
-<<<<<<< HEAD
-		toToken, err := uniswap.NewIERC20(swap.ToToken, scrapper.RestClient)
-=======
 		toToken, err := uniswapcontract.NewIERC20(swap.ToToken, scrapper.RestClient)
->>>>>>> 04c96b8d
 		if err != nil {
 			return normalizedSwap, err
 		}
@@ -346,9 +292,8 @@
 	return
 }
 
-<<<<<<< HEAD
-func (scraper *BancorScraper) NormalizePair(pair dia.ExchangePair) (dia.ExchangePair, error) {
-	return dia.ExchangePair{}, nil
+func (scraper *BancorScraper) NormalizePair(pair dia.Pair) (dia.Pair, error) {
+	return dia.Pair{}, nil
 }
 
 func (scraper *BancorScraper) ConverterTypeZero(address common.Address) (tokenAddress []common.Address, err error) {
@@ -411,14 +356,9 @@
 
 }
 
-=======
-func (scraper *BancorScraper) NormalizePair(pair dia.Pair) (dia.Pair, error) {
-	return dia.Pair{}, nil
-}
-
-func (scraper *BancorScraper) ConverterTypeZero(address common.Address) (tokenAddress []common.Address, err error) {
-
-	contract, err := ConverterTypeZero.NewConverterTypeZeroCaller(address, scraper.RestClient)
+func (scraper *BancorScraper) ConverterTypeThree(address common.Address) (tokenAddress []common.Address, err error) {
+
+	contract, err := ConverterTypeThree.NewConverterTypeThree(address, scraper.RestClient)
 	if err != nil {
 		return
 	}
@@ -427,6 +367,8 @@
 	if err != nil {
 		return
 	}
+
+	log.Println("tokenCount", tokenCount)
 
 	if tokenCount == 2 {
 		token1, err := contract.ConnectorTokens(&bind.CallOpts{}, big.NewInt(1))
@@ -446,9 +388,9 @@
 
 }
 
-func (scraper *BancorScraper) ConverterTypeOne(address common.Address) (tokenAddress []common.Address, err error) {
-
-	contract, err := ConvertertypeOne.NewConvertertypeOne(address, scraper.RestClient)
+func (scraper *BancorScraper) ConverterTypeFour(address common.Address) (tokenAddress []common.Address, err error) {
+
+	contract, err := ConverterTypeFour.NewConverterTypeFour(address, scraper.RestClient)
 	if err != nil {
 		return
 	}
@@ -476,78 +418,11 @@
 
 }
 
->>>>>>> 04c96b8d
-func (scraper *BancorScraper) ConverterTypeThree(address common.Address) (tokenAddress []common.Address, err error) {
-
-	contract, err := ConverterTypeThree.NewConverterTypeThree(address, scraper.RestClient)
-	if err != nil {
-		return
-	}
-
-	tokenCount, err := contract.ConnectorTokenCount(&bind.CallOpts{})
-	if err != nil {
-		return
-	}
-
-	log.Println("tokenCount", tokenCount)
-
-	if tokenCount == 2 {
-		token1, err := contract.ConnectorTokens(&bind.CallOpts{}, big.NewInt(1))
-		if err != nil {
-			log.Println("Error", err)
-		}
-		tokenAddress = append(tokenAddress, token1)
-		token2, err := contract.ConnectorTokens(&bind.CallOpts{}, big.NewInt(0))
-		if err != nil {
-			log.Println("Error", err)
-		}
-		tokenAddress = append(tokenAddress, token2)
-
-	}
-
-	return
-
-}
-
-func (scraper *BancorScraper) ConverterTypeFour(address common.Address) (tokenAddress []common.Address, err error) {
-
-	contract, err := ConverterTypeFour.NewConverterTypeFour(address, scraper.RestClient)
-	if err != nil {
-		return
-	}
-
-	tokenCount, err := contract.ConnectorTokenCount(&bind.CallOpts{})
-	if err != nil {
-		return
-	}
-
-	if tokenCount == 2 {
-		token1, err := contract.ConnectorTokens(&bind.CallOpts{}, big.NewInt(1))
-		if err != nil {
-			log.Println("Error", err)
-		}
-		tokenAddress = append(tokenAddress, token1)
-		token2, err := contract.ConnectorTokens(&bind.CallOpts{}, big.NewInt(0))
-		if err != nil {
-			log.Println("Error", err)
-		}
-		tokenAddress = append(tokenAddress, token2)
-
-	}
-
-	return
-
-}
-
-<<<<<<< HEAD
 func (scraper *BancorScraper) FillSymbolData(symbol string) (dia.Asset, error) {
-	return dia.Asset{}, nil
+	return dia.Asset{Symbol: symbol}, nil
 }
 
 func (scraper *BancorScraper) FetchAvailablePairs() (pairs []dia.ExchangePair, err error) {
-=======
-func (scraper *BancorScraper) FetchAvailablePairs() (pairs []dia.Pair, err error) {
->>>>>>> 04c96b8d
 	pools, err := scraper.readPools()
 	if err != nil {
 		log.Error("Couldn't obtain Bancor product ids:", err)
@@ -598,27 +473,15 @@
 	return
 }
 
-<<<<<<< HEAD
 func (scraper *BancorScraper) GetPair(address []common.Address) dia.ExchangePair {
 	var symbol0 string
 	var symbol1 string
 
-	token0, err := uniswap.NewIERC20Caller(address[0], scraper.RestClient)
+	token0, err := uniswapcontract.NewIERC20Caller(address[0], scraper.RestClient)
 	if err != nil {
 		log.Errorln("Error Getting token 0 ", err)
 	}
-	token1, err := uniswap.NewIERC20Caller(address[1], scraper.RestClient)
-=======
-func (scraper *BancorScraper) GetPair(address []common.Address) dia.Pair {
-	var symbol0 string
-	var symbol1 string
-
-	token0, err := uniswapcontract.NewIERC20Caller(address[0], scraper.RestClient)
-	if err != nil {
-		log.Errorln("Error Getting token 0 ", err)
-	}
 	token1, err := uniswapcontract.NewIERC20Caller(address[1], scraper.RestClient)
->>>>>>> 04c96b8d
 	if err != nil {
 		log.Errorln("Error Getting token 1 ", err)
 	}
@@ -640,7 +503,6 @@
 		}
 	}
 
-<<<<<<< HEAD
 	basetoken := dia.Asset{
 		Symbol:     symbol1,
 		Address:    address[1].Hex(),
@@ -657,22 +519,12 @@
 		Symbol:         symbol0,
 		Exchange:       scraper.exchangeName,
 		UnderlyingPair: dia.Pair{BaseToken: basetoken, QuoteToken: quotetoken},
-=======
-	return dia.Pair{
-		ForeignName: symbol0 + "-" + symbol1,
-		Symbol:      symbol0,
-		Exchange:    scraper.exchangeName,
->>>>>>> 04c96b8d
 	}
 }
 
 func (scraper *BancorScraper) readPools() ([]BancorPool, error) {
 	var bpools BancorPools
-<<<<<<< HEAD
 	pairs, _, err := utils.GetRequest("https://api-v2.bancor.network/pools")
-=======
-	pairs, err := utils.GetRequest("https://api-v2.bancor.network/pools")
->>>>>>> 04c96b8d
 	if err != nil {
 		return nil, err
 	}
