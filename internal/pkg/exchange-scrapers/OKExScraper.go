--- conflicted
+++ resolved
@@ -67,13 +67,9 @@
 		error:        nil,
 		chanTrades:   make(chan *dia.Trade),
 	}
-<<<<<<< HEAD
-	SwConn, _, err := ws.DefaultDialer.Dial(_OKExSocketURL.String(), nil)
-=======
 
 	var wsDialer ws.Dialer
 	SwConn, _, err := wsDialer.Dial(_OKExSocketURL, nil)
->>>>>>> af70fb7b
 	if err != nil {
 		log.Error("dial:", err)
 	}
