package scrapers

import (
	"encoding/json"
	"errors"
<<<<<<< HEAD
	"io/ioutil"
	"net/http"
=======
	"fmt"
>>>>>>> 4ec1709c
	"strconv"
	"strings"
	"sync"
	"time"

<<<<<<< HEAD
=======
	models "github.com/diadata-org/diadata/pkg/model"
	"github.com/diadata-org/diadata/pkg/utils"

>>>>>>> 4ec1709c
	ws "github.com/gorilla/websocket"

	"github.com/diadata-org/diadata/pkg/dia"
)

type BitMaxPairResponse struct {
	Code int          `json:"code"`
	Data []BitMaxPair `json:"data"`
}

type BitMaxAssets struct {
	Code int           `json:"code"`
	Data []BitMaxAsset `json:"data"`
}
type BitMaxAsset struct {
	AssetCode        string `json:"assetCode"`
	AssetName        string `json:"assetName"`
	PrecisionScale   int    `json:"precisionScale"`
	NativeScale      int    `json:"nativeScale"`
	WithdrawalFee    string `json:"withdrawalFee"`
	MinWithdrawalAmt string `json:"minWithdrawalAmt"`
	Status           string `json:"status"`
}

type BitMaxPair struct {
	Symbol                string `json:"symbol"`
	DisplayName           string `json:"displayName"`
	BaseAsset             string `json:"baseAsset"`
	QuoteAsset            string `json:"quoteAsset"`
	Status                string `json:"status"`
	MinNotional           string `json:"minNotional"`
	MaxNotional           string `json:"maxNotional"`
	MarginTradable        bool   `json:"marginTradable"`
	CommissionType        string `json:"commissionType"`
	CommissionReserveRate string `json:"commissionReserveRate"`
	TickSize              string `json:"tickSize"`
	LotSize               string `json:"lotSize"`
}

type BitMaxScraper struct {
	// signaling channels for session initialization and finishing
	initDone     chan nothing
	shutdown     chan nothing
	shutdownDone chan nothing
	// error handling; to read error or closed, first acquire read lock
	// only cleanup method should hold write lock
	errorLock sync.RWMutex
	error     error
	closed    bool
	// used to keep track of trading pairs that we subscribed to
	// use sync.Maps to concurrently handle multiple pairs
<<<<<<< HEAD
	pairScrapers map[string]*BitMaxPairScraper // dia.Pair -> BitMaxPairScraper
	exchangeName string
	chanTrades   chan *dia.Trade
	wsClient     *ws.Conn
}

func NewBitMaxScraper(exchange dia.Exchange) *BitMaxScraper {
	var bitmaxSocketURL = "wss://ascendex.com/0/api/pro/v1/stream"
=======
	pairScrapers map[string]*BitMaxPairScraper // dia.ExchangePair -> BitMaxPairScraper
	// pairSubscriptions      sync.Map                      // dia.ExchangePair -> string (subscription ID)
	// pairLocks              sync.Map                      // dia.ExchangePair -> sync.Mutex
	exchangeName           string
	chanTrades             chan *dia.Trade
	wsClient               *ws.Conn
	currencySymbolName     map[string]string
	isTickerMapInitialised bool
	db                     *models.RelDB
}

func NewBitMaxScraper(exchange dia.Exchange, scrape bool, relDB *models.RelDB) *BitMaxScraper {
	var bitmaxSocketURL = "wss://bitmax.io/0/api/pro/v1/stream"
>>>>>>> 4ec1709c
	s := &BitMaxScraper{
		initDone:               make(chan nothing),
		shutdown:               make(chan nothing),
		shutdownDone:           make(chan nothing),
		exchangeName:           exchange.Name,
		pairScrapers:           make(map[string]*BitMaxPairScraper),
		error:                  nil,
		chanTrades:             make(chan *dia.Trade),
		currencySymbolName:     make(map[string]string),
		isTickerMapInitialised: false,
		db:                     relDB,
	}

	// establish connection in the background
	var wsDialer ws.Dialer
	SwConn, _, err := wsDialer.Dial(bitmaxSocketURL, nil)
	if err != nil {
		println(err.Error())
	}
	defer func() {
		err := SwConn.Close()
		if err != nil {
			log.Error(err)
		}
	}()

	s.wsClient = SwConn
	if scrape {
		go s.mainLoop()
	}
	return s
}

type BitMaxTradeResponse struct {
	M      string `json:"m"`
	Symbol string `json:"symbol"`
	Data   []struct {
		P      string `json:"p"`
		Q      string `json:"q"`
		Ts     int64  `json:"ts"`
		Bm     bool   `json:"bm"`
		Seqnum int64  `json:"seqnum"`
	} `json:"data"`
}

// runs in a goroutine until s is closed
func (s *BitMaxScraper) mainLoop() {
	var err error
	for {
		message := &BitMaxTradeResponse{}
		if err = s.wsClient.ReadJSON(&message); err != nil {
			log.Error(err.Error())
			break
		}
		switch message.M {

		case "trades":
			{
				for _, trade := range message.Data {
					var exchangepair dia.ExchangePair
					priceFloat, _ := strconv.ParseFloat(trade.P, 64)
					volumeFloat, _ := strconv.ParseFloat(trade.Q, 64)
					exchangepair, err = s.db.GetExchangePairCache(s.exchangeName, message.Symbol)
					if err != nil {
						log.Error(err)
					}
					t := &dia.Trade{
						Symbol:         strings.Split(message.Symbol, "/")[0],
						Pair:           message.Symbol,
						Price:          priceFloat,
						Volume:         volumeFloat,
						Time:           time.Unix(0, trade.Ts*int64(time.Millisecond)),
						ForeignTradeID: strconv.FormatInt(trade.Seqnum, 10),
						Source:         s.exchangeName,
						VerifiedPair:   exchangepair.Verified,
						BaseToken:      exchangepair.UnderlyingPair.BaseToken,
						QuoteToken:     exchangepair.UnderlyingPair.QuoteToken,
					}
					if exchangepair.Verified {
						log.Infoln("Got verified trade", t)
					}
					s.chanTrades <- t
				}

			}
		case "ping":
			{
				a := &BitMaxRequest{
					Op: "pong",
				}
<<<<<<< HEAD
				err := s.wsClient.WriteJSON(a)
				if err != nil {
					log.Warn("send pong to server: ", err)
=======
				err = s.wsClient.WriteJSON(a)
				if err != nil {
					log.Error(err)
>>>>>>> 4ec1709c
				}
				log.Infoln("Send Pong to keep connection alive")

			}

		}
	}

}

// FillSymbolData collects all available information on an asset traded on Bitmax
func (s *BitMaxScraper) FillSymbolData(symbol string) (asset dia.Asset, err error) {

	// Fetch Data
	if !s.isTickerMapInitialised {
		var (
			response BitMaxAssets
			data     []byte
		)
		data, _, err = utils.GetRequest("https://bitmax.io/api/pro/v1/assets")
		if err != nil {
			return
		}
		err = json.Unmarshal(data, &response)
		if err != nil {
			return
		}

		for _, asset := range response.Data {
			s.currencySymbolName[asset.AssetCode] = asset.AssetName
		}
		s.isTickerMapInitialised = true

	}

	asset.Symbol = symbol
	asset.Name = s.currencySymbolName[symbol]
	return asset, nil
}

func (s *BitMaxScraper) NormalizePair(pair dia.ExchangePair) (dia.ExchangePair, error) {
	return dia.ExchangePair{}, nil
}

<<<<<<< HEAD
=======
/*
// closes all connected PairScrapers
// must only be called from mainLoop
func (s *BitMaxScraper) cleanup(err error) {
	s.errorLock.Lock()
	defer s.errorLock.Unlock()

	if err != nil {
		s.error = err
	}
	s.closed = true

	close(s.shutdownDone)
}
*/
>>>>>>> 4ec1709c
// Close closes any existing API connections, as well as channels of
// PairScrapers from calls to ScrapePair
func (s *BitMaxScraper) Close() error {
	if s.closed {
		return errors.New("BitMaxScraper: Already closed")
	}
	close(s.shutdown)
	<-s.shutdownDone
	s.errorLock.RLock()
	defer s.errorLock.RUnlock()
	return s.error
}

type BitMaxRequest struct {
	Op string `json:"op"`
	ID string `json:"id"`
	Ch string `json:"ch"`
}

// ScrapePair returns a PairScraper that can be used to get trades for a single pair from
// this APIScraper
func (s *BitMaxScraper) ScrapePair(pair dia.ExchangePair) (PairScraper, error) {
	s.errorLock.RLock()
	defer s.errorLock.RUnlock()
	if s.error != nil {
		return nil, s.error
	}
	if s.closed {
		return nil, errors.New("LoopringScraper: Call ScrapePair on closed scraper")
	}
	ps := &BitMaxPairScraper{
		parent: s,
		pair:   pair,
	}
	a := &BitMaxRequest{
		Op: "sub",
		Ch: "trades:" + pair.ForeignName,
		ID: fmt.Sprint(time.Now().Unix()),
	}
	if err := s.wsClient.WriteJSON(a); err != nil {
		log.Error(err.Error())
	}
	log.Info("Subscribed to get trades for ", pair.ForeignName)
	s.pairScrapers[pair.ForeignName] = ps
	return ps, nil
}

func (s *BitMaxScraper) FetchAvailablePairs() (pairs []dia.ExchangePair, err error) {
	var bitmaxResponse BitMaxPairResponse
<<<<<<< HEAD
	response, err := http.Get("https://ascendex.com/api/pro/v1/products")
	if err != nil {
		log.Error("get symbols: ", err)
	}

	defer response.Body.Close()

	body, err := ioutil.ReadAll(response.Body)
	if err != nil {
		log.Error("read symbols: ", err)
=======
	body, _, err := utils.GetRequest("https://bitmax.io/api/pro/v1/products")
	if err != nil {
		log.Error("error getting symbols for bitmax", err)
>>>>>>> 4ec1709c
	}

	err = json.Unmarshal(body, &bitmaxResponse)
	if err != nil {
<<<<<<< HEAD
		log.Error("unmarshal symbols: ", err)
=======
		log.Error("error unmarshalling symbols for bitmax", err)
>>>>>>> 4ec1709c
	}

	for _, p := range bitmaxResponse.Data {
		pairToNormalize := dia.ExchangePair{
			Symbol:      strings.Split(p.Symbol, "/")[0],
			ForeignName: p.Symbol,
			Exchange:    s.exchangeName,
		}
		pairs = append(pairs, pairToNormalize)
	}
	return
}

// BitMax implements PairScraper for BitMax
type BitMaxPairScraper struct {
	parent *BitMaxScraper
	pair   dia.ExchangePair
	closed bool
}

// Close stops listening for trades of the pair associated with s
func (ps *BitMaxPairScraper) Close() error {
	var err error
	s := ps.parent
	// if parent already errored, return early
	s.errorLock.RLock()
	defer s.errorLock.RUnlock()
	if s.error != nil {
		return s.error
	}
	if ps.closed {
		return errors.New("BitMaxPairScraper: Already closed")
	}

	// TODO stop collection for the pair

	ps.closed = true
	return err
}

// Channel returns a channel that can be used to receive trades
func (ps *BitMaxScraper) Channel() chan *dia.Trade {
	return ps.chanTrades
}

// Error returns an error when the channel Channel() is closed
// and nil otherwise
func (ps *BitMaxPairScraper) Error() error {
	s := ps.parent
	s.errorLock.RLock()
	defer s.errorLock.RUnlock()
	return s.error
}

// Pair returns the pair this scraper is subscribed to
func (ps *BitMaxPairScraper) Pair() dia.ExchangePair {
	return ps.pair
}<|MERGE_RESOLUTION|>--- conflicted
+++ resolved
@@ -3,26 +3,18 @@
 import (
 	"encoding/json"
 	"errors"
-<<<<<<< HEAD
+	"fmt"
 	"io/ioutil"
 	"net/http"
-=======
-	"fmt"
->>>>>>> 4ec1709c
 	"strconv"
 	"strings"
 	"sync"
 	"time"
 
-<<<<<<< HEAD
-=======
-	models "github.com/diadata-org/diadata/pkg/model"
+	ws "github.com/gorilla/websocket"
+
+	"github.com/diadata-org/diadata/pkg/dia"
 	"github.com/diadata-org/diadata/pkg/utils"
-
->>>>>>> 4ec1709c
-	ws "github.com/gorilla/websocket"
-
-	"github.com/diadata-org/diadata/pkg/dia"
 )
 
 type BitMaxPairResponse struct {
@@ -71,7 +63,6 @@
 	closed    bool
 	// used to keep track of trading pairs that we subscribed to
 	// use sync.Maps to concurrently handle multiple pairs
-<<<<<<< HEAD
 	pairScrapers map[string]*BitMaxPairScraper // dia.Pair -> BitMaxPairScraper
 	exchangeName string
 	chanTrades   chan *dia.Trade
@@ -80,21 +71,6 @@
 
 func NewBitMaxScraper(exchange dia.Exchange) *BitMaxScraper {
 	var bitmaxSocketURL = "wss://ascendex.com/0/api/pro/v1/stream"
-=======
-	pairScrapers map[string]*BitMaxPairScraper // dia.ExchangePair -> BitMaxPairScraper
-	// pairSubscriptions      sync.Map                      // dia.ExchangePair -> string (subscription ID)
-	// pairLocks              sync.Map                      // dia.ExchangePair -> sync.Mutex
-	exchangeName           string
-	chanTrades             chan *dia.Trade
-	wsClient               *ws.Conn
-	currencySymbolName     map[string]string
-	isTickerMapInitialised bool
-	db                     *models.RelDB
-}
-
-func NewBitMaxScraper(exchange dia.Exchange, scrape bool, relDB *models.RelDB) *BitMaxScraper {
-	var bitmaxSocketURL = "wss://bitmax.io/0/api/pro/v1/stream"
->>>>>>> 4ec1709c
 	s := &BitMaxScraper{
 		initDone:               make(chan nothing),
 		shutdown:               make(chan nothing),
@@ -185,15 +161,9 @@
 				a := &BitMaxRequest{
 					Op: "pong",
 				}
-<<<<<<< HEAD
 				err := s.wsClient.WriteJSON(a)
 				if err != nil {
 					log.Warn("send pong to server: ", err)
-=======
-				err = s.wsClient.WriteJSON(a)
-				if err != nil {
-					log.Error(err)
->>>>>>> 4ec1709c
 				}
 				log.Infoln("Send Pong to keep connection alive")
 
@@ -238,24 +208,6 @@
 	return dia.ExchangePair{}, nil
 }
 
-<<<<<<< HEAD
-=======
-/*
-// closes all connected PairScrapers
-// must only be called from mainLoop
-func (s *BitMaxScraper) cleanup(err error) {
-	s.errorLock.Lock()
-	defer s.errorLock.Unlock()
-
-	if err != nil {
-		s.error = err
-	}
-	s.closed = true
-
-	close(s.shutdownDone)
-}
-*/
->>>>>>> 4ec1709c
 // Close closes any existing API connections, as well as channels of
 // PairScrapers from calls to ScrapePair
 func (s *BitMaxScraper) Close() error {
@@ -305,7 +257,6 @@
 
 func (s *BitMaxScraper) FetchAvailablePairs() (pairs []dia.ExchangePair, err error) {
 	var bitmaxResponse BitMaxPairResponse
-<<<<<<< HEAD
 	response, err := http.Get("https://ascendex.com/api/pro/v1/products")
 	if err != nil {
 		log.Error("get symbols: ", err)
@@ -316,20 +267,11 @@
 	body, err := ioutil.ReadAll(response.Body)
 	if err != nil {
 		log.Error("read symbols: ", err)
-=======
-	body, _, err := utils.GetRequest("https://bitmax.io/api/pro/v1/products")
-	if err != nil {
-		log.Error("error getting symbols for bitmax", err)
->>>>>>> 4ec1709c
 	}
 
 	err = json.Unmarshal(body, &bitmaxResponse)
 	if err != nil {
-<<<<<<< HEAD
 		log.Error("unmarshal symbols: ", err)
-=======
-		log.Error("error unmarshalling symbols for bitmax", err)
->>>>>>> 4ec1709c
 	}
 
 	for _, p := range bitmaxResponse.Data {
