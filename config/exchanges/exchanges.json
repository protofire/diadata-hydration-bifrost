{
    "Exchanges": [
        {
            "Name": "Anyswap",
            "Centralized": false,
            "Bridge": true,
            "Contract": "0x6b7a87899490EcE95443e979cA9485CBE7E71522",
            "Blockchain": {
                "Name": "Ethereum"
            },
            "RestAPI": "",
            "WsAPI": "",
            "pairsAPI": "",
            "WatchdogDelay": 7200,
            "ScraperActive": false
        },
        {
            "Name": "MultiChain",
            "Centralized": false,
            "Bridge": true,
            "Contract": "0x6b7a87899490EcE95443e979cA9485CBE7E71522",
            "Blockchain": {
                "Name": "Ethereum"
            },
            "RestAPI": "",
            "WsAPI": "",
            "pairsAPI": "",
            "WatchdogDelay": 7200,
            "ScraperActive": false
        },
        {
            "Name": "Apeswap",
            "Centralized": false,
            "Bridge": false,
            "Contract": "0x0841BD0B734E4F5853f0dD8d7Ea041c241fb0Da6",
            "Blockchain": {
                "Name": "BinanceSmartChain"
            },
            "RestAPI": "",
            "WsAPI": "",
            "pairsAPI": "",
            "WatchdogDelay": 7200,
            "ScraperActive": true
        },
        {
            "Name": "Arthswap",
            "Centralized": false,
            "Bridge": false,
            "Contract": "0xA9473608514457b4bF083f9045fA63ae5810A03E",
            "Blockchain": {
                "Name": "Astar"
            },
            "RestAPI": "",
            "WsAPI": "",
            "pairsAPI": "",
            "WatchdogDelay": 7200,
            "ScraperActive": true
        },
        {
            "Name": "BalancerV2",
            "Centralized": false,
            "Bridge": false,
            "Contract": "0xBA12222222228d8Ba445958a75a0704d566BF2C8",
            "Blockchain": {
                "Name": "Ethereum"
            },
            "RestAPI": "",
            "WsAPI": "",
            "pairsAPI": "",
            "WatchdogDelay": 7200,
            "ScraperActive": true
        },
        {
            "Name": "BalancerV2-Polygon",
            "Centralized": false,
            "Bridge": false,
            "Contract": "0xBA12222222228d8Ba445958a75a0704d566BF2C8",
            "Blockchain": {
                "Name": "Polygon"
            },
            "RestAPI": "",
            "WsAPI": "",
            "pairsAPI": "",
            "WatchdogDelay": 7200,
            "ScraperActive": true
        },
        {
            "Name": "Bancor",
            "Centralized": false,
            "Bridge": false,
            "Contract": "",
            "Blockchain": {
                "Name": "Ethereum"
            },
            "RestAPI": "",
            "WsAPI": "",
            "pairsAPI": "",
            "WatchdogDelay": 1200,
            "ScraperActive": true
        },
        {
            "Name": "Beets",
            "Centralized": false,
            "Bridge": false,
            "Contract": "0x20dd72Ed959b6147912C2e529F0a0C651c33c9ce",
            "Blockchain": {
                "Name": "Fantom"
            },
            "RestAPI": "",
            "WsAPI": "",
            "pairsAPI": "",
            "WatchdogDelay": 7200,
            "ScraperActive": true
        },
        {
            "Name": "Binance",
            "Centralized": true,
            "Bridge": false,
            "Contract": "",
            "Blockchain": {
                "Name": ""
            },
            "RestAPI": "",
            "WsAPI": "wss://stream.binance.com:9443/ws",
            "pairsAPI": "https://api.binance.com/api/v1/exchangeInfo",
            "WatchdogDelay": 300,
            "ScraperActive": true
        },
        {
            "Name": "BinanceUS",
            "Centralized": true,
            "Bridge": false,
            "Contract": "",
            "Blockchain": {
                "Name": ""
            },
            "RestAPI": "",
            "WsAPI": "wss://stream.binance.us:9443/ws",
            "pairsAPI": "https://api.binance.us/api/v1/exchangeInfo",
            "WatchdogDelay": 300,
            "ScraperActive": true
        },
        {
            "Name": "Biswap",
            "Centralized": false,
            "Bridge": false,
            "Contract": "0x858E3312ed3A876947EA49d572A7C42DE08af7EE",
            "Blockchain": {
                "Name": "BinanceSmartChain"
            },
            "RestAPI": "",
            "WsAPI": "",
            "pairsAPI": "",
            "WatchdogDelay": 7200,
            "ScraperActive": true
        },
        {
            "Name": "Bitfinex",
            "Centralized": true,
            "Bridge": false,
            "Contract": "",
            "Blockchain": {
                "Name": ""
            },
            "RestAPI": "",
            "WsAPI": "wss://api-pub.bitfinex.com/ws/2",
            "pairsAPI": "https://api.bitfinex.com/v1/symbols",
            "WatchdogDelay": 300,
            "ScraperActive": true
        },
        {
            "Name": "BitMart",
            "Centralized": true,
            "Bridge": false,
            "Contract": "",
            "Blockchain": {
                "Name": ""
            },
            "RestAPI": "https://api-cloud.bitmart.com/spot/v1/",
            "WsAPI": "wss://ws-manager-compress.bitmart.com/api?protocol=1.1",
            "pairsAPI": "https://api-cloud.bitmart.com/spot/v1/symbols",
            "WatchdogDelay": 300,
            "ScraperActive": true
        },
        {
            "Name": "Bitmax",
            "Centralized": true,
            "Bridge": false,
            "Contract": "",
            "Blockchain": {
                "Name": ""
            },
            "RestAPI": "https://ascendex.com/api/pro/v1",
            "WsAPI": "wss://ascendex.com/0/api/pro/v1/stream",
            "pairsAPI": "https://ascendex.com/api/pro/v1/products",
            "WatchdogDelay": 1200,
            "ScraperActive": true
        },
        {
            "Name": "MEXC",
            "Centralized": true,
            "Bridge": false,
            "Contract": "",
            "Blockchain": {
                "Name": ""
            },
            "RestAPI": "https://api.mexc.com/api/v3",
            "WsAPI": "wss://wbs.mexc.com/ws",
            "pairsAPI": "https://api.mexc.com/api/v3/exchangeInfo",
            "WatchdogDelay": 300,
            "ScraperActive": true
        },
        {
            "Name": "BKEX",
            "Centralized": true,
            "Bridge": false,
            "Contract": "",
            "Blockchain": {
                "Name": ""
            },
            "RestAPI": "https://api.bkex.com/v2",
            "WsAPI": "wss://api.bkex.com/socket.io/?EIO=3&transport=websocket",
            "pairsAPI": "https://api.bkex.com/v2/common/symbols",
            "WatchdogDelay": 300,
            "ScraperActive": true
        },
        {
            "Name": "BitMex",
            "Centralized": true,
            "Bridge": false,
            "Contract": "",
            "Blockchain": {
                "Name": ""
            },
            "RestAPI": "https://www.bitMex.com/api/v1",
            "WsAPI": "wss://ws.bitMex.com/realtime",
            "pairsAPI": "https://www.bitMex.com/api/v1/instruments",
            "WatchdogDelay": 300,
            "ScraperActive": true
        },
        {
            "Name": "Bitstamp",
            "Centralized": true,
            "Bridge": false,
            "Contract": "",
            "Blockchain": {
                "Name": ""
            },
            "RestAPI": "https://www.bitstamp.net/api/v2",
            "WsAPI": "wss://ws.bitstamp.net",
            "pairsAPI": "https://www.bitstamp.net/api/v2/trading-pairs-info",
            "WatchdogDelay": 300,
            "ScraperActive": true
        },
        {
            "Name": "Bittrex",
            "Centralized": true,
            "Bridge": false,
            "Contract": "",
            "Blockchain": {
                "Name": ""
            },
            "RestAPI": "",
            "WsAPI": "",
            "pairsAPI": "",
            "WatchdogDelay": 1200,
            "ScraperActive": true
        },
        {
            "Name": "ByBit",
            "Centralized": true,
            "Bridge": false,
            "Contract": "",
            "Blockchain": {
                "Name": ""
            },
            "RestAPI": "https://api.bybit.com/v2",
            "WsAPI": "wss://stream.bybit.com/realtime",
            "pairsAPI": "https://api.bybit.com/v2/public/symbols",
            "WatchdogDelay": 300,
            "ScraperActive": true
        },
        {
            "Name": "CoinBase",
            "Centralized": true,
            "Bridge": false,
            "Contract": "",
            "Blockchain": {
                "Name": ""
            },
            "RestAPI": "",
            "WsAPI": "wss://ws-feed.pro.coinbase.com",
            "pairsAPI": "https://api.pro.coinbase.com/products",
            "WatchdogDelay": 300,
            "ScraperActive": true
        },
        {
            "Name": "Crypto.com",
            "Centralized": true,
            "Bridge": false,
            "Contract": "",
            "Blockchain": {
                "Name": ""
            },
            "RestAPI": "https://api.crypto.com/v2",
            "WsAPI": "wss://stream.crypto.com/v2/market",
            "pairsAPI": "https://api.crypto.com/v2/public/get-instruments",
            "WatchdogDelay": 300,
            "ScraperActive": true
        },
        {
            "Name": "Camelot",
            "Centralized": false,
            "Bridge": false,
            "Contract": "0x6EcCab422D763aC031210895C81787E87B43A652",
            "Blockchain": {
                "Name": "Arbitrum"
            },
            "RestAPI": "",
            "WsAPI": "",
            "pairsAPI": "",
            "WatchdogDelay": 7200,
            "ScraperActive": false
        },
        {
            "Name": "Curvefi",
            "Centralized": false,
            "Bridge": false,
            "Contract": "0x90E00ACe148ca3b23Ac1bC8C240C2a7Dd9c2d7f5",
            "Blockchain": {
                "Name": "Ethereum"
            },
            "RestAPI": "",
            "WsAPI": "",
            "pairsAPI": "",
            "WatchdogDelay": 7200,
            "ScraperActive": true
        },
        {
            "Name": "Curvefi-Fantom",
            "Centralized": false,
            "Bridge": false,
            "Contract": "",
            "Blockchain": {
                "Name": "Fantom"
            },
            "RestAPI": "",
            "WsAPI": "",
            "pairsAPI": "",
            "WatchdogDelay": 7200,
            "ScraperActive": true
        },
        {
            "Name": "Curvefi-Moonbeam",
            "Centralized": false,
            "Bridge": false,
            "Contract": "",
            "Blockchain": {
                "Name": "Moonbeam"
            },
            "RestAPI": "",
            "WsAPI": "",
            "pairsAPI": "",
            "WatchdogDelay": 7200,
            "ScraperActive": true
        },
        {
            "Name": "Curvefi-Polygon",
            "Centralized": false,
            "Bridge": false,
            "Contract": "",
            "Blockchain": {
                "Name": "Polygon"
            },
            "RestAPI": "",
            "WsAPI": "",
            "pairsAPI": "",
            "WatchdogDelay": 7200,
            "ScraperActive": true
        },
        {
            "Name": "Curvefi-Arbitrum",
            "Centralized": false,
            "Bridge": false,
            "Contract": "",
            "Blockchain": {
                "Name": "Arbitrum"
            },
            "RestAPI": "",
            "WsAPI": "",
            "pairsAPI": "",
            "WatchdogDelay": 7200,
            "ScraperActive": true
        },
        {
            "Name": "Diffusion",
            "Centralized": false,
            "Bridge": false,
            "Contract": "0x6aBdDa34Fb225be4610a2d153845e09429523Cd2",
            "Blockchain": {
                "Name": "Evmos"
            },
            "RestAPI": "",
            "WsAPI": "",
            "pairsAPI": "",
            "WatchdogDelay": 7200,
            "ScraperActive": true
        },
        {
            "Name": "DFYN",
            "Centralized": false,
            "Bridge": false,
            "Contract": "0xe7fb3e833efe5f9c441105eb65ef8b261266423b",
            "Blockchain": {
                "Name": "Polygon"
            },
            "RestAPI": "",
            "WsAPI": "",
            "pairsAPI": "",
            "WatchdogDelay": 7200,
            "ScraperActive": true
        },
		{
            "Name": "Zenlink",
            "Centralized": false,
            "Bridge": false,
            "Contract": "",
            "Blockchain": {
                "Name": "Bifrost"
            },
            "RestAPI": "",
            "WsAPI": "",
            "pairsAPI": "",
            "WatchdogDelay": 7200,
            "ScraperActive": true
        },
        {
            "Name": "GateIO",
            "Centralized": true,
            "Bridge": false,
            "Contract": "",
            "Blockchain": {
                "Name": ""
            },
            "RestAPI": "",
            "WsAPI": "wss://api.gateio.ws/ws/v4/",
            "pairsAPI": "https://data.gate.io/api2/1/pairs",
            "WatchdogDelay": 300,
            "ScraperActive": true
        },
        {
            "Name": "Hermes",
            "Centralized": false,
            "Bridge": false,
            "Contract": "0x633a093C9e94f64500FC8fCBB48e90dd52F6668F",
            "Blockchain": {
                "Name": "Metis"
            },
            "RestAPI": "",
            "WsAPI": "",
            "pairsAPI": "",
            "WatchdogDelay": 7200,
            "ScraperActive": true
        },
        {
            "Name": "Huckleberry",
            "Centralized": false,
            "Bridge": false,
            "Contract": "0x017603C8f29F7f6394737628a93c57ffBA1b7256",
            "Blockchain": {
                "Name": "Moonriver"
            },
            "RestAPI": "",
            "WsAPI": "",
            "pairsAPI": "",
            "WatchdogDelay": 2400,
            "ScraperActive": true
        },
        {
            "Name": "Huobi",
            "Centralized": true,
            "Bridge": false,
            "Contract": "",
            "Blockchain": {
                "Name": ""
            },
            "RestAPI": "",
            "WsAPI": "wss://api.huobi.pro/ws",
            "pairsAPI": "http://api.huobi.pro/v1/common/symbols",
            "WatchdogDelay": 300,
            "ScraperActive": true
        },
        {
            "Name": "Kraken",
            "Centralized": true,
            "Bridge": false,
            "Contract": "",
            "Blockchain": {
                "Name": ""
            },
            "RestAPI": "https://api.kraken.com",
            "WsAPI": "wss://ws.kraken.com",
            "pairsAPI": "https://api.kraken.com/0/public/AssetPairs",
            "WatchdogDelay": 300,
            "ScraperActive": true
        },
        {
            "Name": "KuCoin",
            "Centralized": true,
            "Bridge": false,
            "Contract": "",
            "Blockchain": {
                "Name": ""
            },
            "RestAPI": "https://api.kucoin.com",
            "WsAPI": "wss://push1-v2.kucoin.com/endpoint",
            "pairsAPI": "https://api.kucoin.com/api/v1/market/allTickers",
            "WatchdogDelay": 300,
            "ScraperActive": true
        },
        {
            "Name": "Netswap",
            "Centralized": false,
            "Bridge": false,
            "Contract": "0x70f51d68D16e8f9e418441280342BD43AC9Dff9f",
            "Blockchain": {
                "Name": "Metis"
            },
            "RestAPI": "",
            "WsAPI": "",
            "pairsAPI": "",
            "WatchdogDelay": 7200,
            "ScraperActive": true
        },
        {
            "Name": "OKEx",
            "Centralized": true,
            "Bridge": false,
            "Contract": "",
            "Blockchain": {
                "Name": ""
            },
            "RestAPI": "https://aws.okex.com/api/v5/public/instruments?instType=SPOT",
            "WsAPI": "wss://ws.okex.com:8443/ws/v5/public",
            "pairsAPI": "https://www.okex.com/api/spot/v3/products",
            "WatchdogDelay": 300,
            "ScraperActive": true
        },
        {
            "Name": "OmniDex",
            "Centralized": false,
            "Bridge": false,
            "Contract": "0x7a2A35706f5d1CeE2faa8A254dd6F6D7d7Becc25",
            "Blockchain": {
                "Name": "Telos"
            },
            "RestAPI": "",
            "WsAPI": "",
            "pairsAPI": "",
            "WatchdogDelay": 7200,
            "ScraperActive": false
        },
        {
            "Name": "PanCakeSwap",
            "Centralized": false,
            "Bridge": false,
            "Contract": "0xcA143Ce32Fe78f1f7019d7d551a6402fC5350c73",
            "Blockchain": {
                "Name": "BinanceSmartChain"
            },
            "RestAPI": "",
            "WsAPI": "",
            "pairsAPI": "",
            "WatchdogDelay": 1200,
            "ScraperActive": true
        },
        {
            "Name": "Pangolin",
            "Centralized": false,
            "Bridge": false,
            "Contract": "0xefa94DE7a4656D787667C749f7E1223D71E9FD88",
            "Blockchain": {
                "Name": "Avalanche"
            },
            "RestAPI": "",
            "WsAPI": "",
            "pairsAPI": "",
            "WatchdogDelay": 1200,
            "ScraperActive": true
        },
        {
            "Name": "PlatypusFinance",
            "Centralized": false,
            "Bridge": false,
            "Contract": "0x7125B4211357d7C3a90F796c956c12c681146EbB",
            "Blockchain": {
                "Name": "Avalanche"
            },
            "RestAPI": "https://api.avax.network/ext/bc/C/rpc",
            "WsAPI": "wss://api.avax.network/ext/bc/C/ws",
            "pairsAPI": "",
            "WatchdogDelay": 7200,
            "ScraperActive": true
        },
        {
            "Name": "Quickswap",
            "Centralized": false,
            "Bridge": false,
            "Contract": "0x5757371414417b8C6CAad45bAeF941aBc7d3Ab32",
            "Blockchain": {
                "Name": "Polygon"
            },
            "RestAPI": "",
            "WsAPI": "",
            "pairsAPI": "",
            "WatchdogDelay": 7200,
            "ScraperActive": true
        },
        {
            "Name": "Quoine",
            "Centralized": true,
            "Bridge": false,
            "Contract": "",
            "Blockchain": {
                "Name": ""
            },
            "RestAPI": "http://api.liquid.com",
            "WsAPI": "wss://tap.liquid.com/app/LiquidTapClient",
            "pairsAPI": "http://api.liquid.com/products",
            "WatchdogDelay": 1200,
            "ScraperActive": false
        },
        {
            "Name": "Orca",
            "Centralized": false,
            "Bridge": false,
            "Contract": "9W959DqEETiGZocYWCQPaJ6sBmUzgfxXfqGeTEdp3aQP",
            "Blockchain": {
                "Name": "Solana"
            },
            "RestAPI": "https://rpc.ankr.com/solana",
            "WsAPI": "wss://api.mainnet-beta.solana.com",
            "pairsAPI": "",
            "WatchdogDelay": 7200,
            "ScraperActive": false
        },
        {
            "Name": "Solarbeam",
            "Centralized": false,
            "Bridge": false,
            "Contract": "0x049581aEB6Fe262727f290165C29BDAB065a1B68",
            "Blockchain": {
                "Name": "Moonriver"
            },
            "RestAPI": "",
            "WsAPI": "",
            "pairsAPI": "",
            "WatchdogDelay": 1800,
            "ScraperActive": true
        },
        {
            "Name": "Spiritswap",
            "Centralized": false,
            "Bridge": false,
            "Contract": "0xef45d134b73241eda7703fa787148d9c9f4950b0",
            "Blockchain": {
                "Name": "Fantom"
            },
            "RestAPI": "",
            "WsAPI": "",
            "pairsAPI": "",
            "WatchdogDelay": 7200,
            "ScraperActive": true
        },
        {
            "Name": "Spookyswap",
            "Centralized": false,
            "Bridge": false,
            "Contract": "0x152ee697f2e276fa89e96742e9bb9ab1f2e61be3",
            "Blockchain": {
                "Name": "Fantom"
            },
            "RestAPI": "",
            "WsAPI": "",
            "pairsAPI": "",
            "WatchdogDelay": 7200,
            "ScraperActive": true
        },
        {
            "Name": "Stellaswap",
            "Centralized": false,
            "Bridge": false,
            "Contract": "0x68A384D826D3678f78BB9FB1533c7E9577dACc0E",
            "Blockchain": {
                "Name": "Moonbeam"
            },
            "RestAPI": "",
            "WsAPI": "",
            "pairsAPI": "",
            "WatchdogDelay": 1800,
            "ScraperActive": true
        },
        {
            "Name": "SushiSwap",
            "Centralized": false,
            "Bridge": false,
            "Contract": "0xc0aee478e3658e2610c5f7a4a2e1777ce9e4f2ac",
            "Blockchain": {
                "Name": "Ethereum"
            },
            "RestAPI": "",
            "WsAPI": "",
            "pairsAPI": "",
            "WatchdogDelay": 1200,
            "ScraperActive": true
        },
        {
            "Name": "SushiSwap-arbitrum",
            "Centralized": false,
            "Bridge": false,
            "Contract": "0xc35DADB65012eC5796536bD9864eD8773aBc74C4",
            "Blockchain": {
                "Name": "Arbitrum"
            },
            "RestAPI": "",
            "WsAPI": "",
            "pairsAPI": "",
            "WatchdogDelay": 7200,
            "ScraperActive": false
        },
        {
            "Name": "SushiSwap-fantom",
            "Centralized": false,
            "Bridge": false,
            "Contract": "0xc35DADB65012eC5796536bD9864eD8773aBc74C4",
            "Blockchain": {
                "Name": "Fantom"
            },
            "RestAPI": "",
            "WsAPI": "",
            "pairsAPI": "",
            "WatchdogDelay": 7200,
            "ScraperActive": false
        },
        {
            "Name": "SushiSwap-polygon",
            "Centralized": false,
            "Bridge": false,
            "Contract": "0xc35DADB65012eC5796536bD9864eD8773aBc74C4",
            "Blockchain": {
                "Name": "Polygon"
            },
            "RestAPI": "",
            "WsAPI": "",
            "pairsAPI": "",
            "WatchdogDelay": 7200,
            "ScraperActive": true
        },
        {
            "Name": "Tethys",
            "Centralized": false,
            "Bridge": false,
            "Contract": "0x2CdFB20205701FF01689461610C9F321D1d00F80",
            "Blockchain": {
                "Name": "Metis"
            },
            "RestAPI": "",
            "WsAPI": "",
            "pairsAPI": "",
            "WatchdogDelay": 7200,
            "ScraperActive": true
        },
        {
            "Name": "TraderJoe",
            "Centralized": false,
            "Bridge": false,
            "Contract": "0x9Ad6C38BE94206cA50bb0d90783181662f0Cfa10",
            "Blockchain": {
                "Name": "Avalanche"
            },
            "RestAPI": "",
            "WsAPI": "",
            "pairsAPI": "",
            "WatchdogDelay": 1200,
            "ScraperActive": true
        },
        {
            "Name": "Trisolaris",
            "Centralized": false,
            "Bridge": false,
            "Contract": "0xc66F594268041dB60507F00703b152492fb176E7",
            "Blockchain": {
                "Name": "Aurora"
            },
            "RestAPI": "",
            "WsAPI": "",
            "pairsAPI": "",
            "WatchdogDelay": 1200,
            "ScraperActive": true
        },
        {
            "Name": "Ubeswap",
            "Centralized": false,
            "Bridge": false,
            "Contract": "0x62d5b84bE28a183aBB507E125B384122D2C25fAE",
            "Blockchain": {
                "Name": "Celo"
            },
            "RestAPI": "",
            "WsAPI": "",
            "pairsAPI": "",
            "WatchdogDelay": 1800,
            "ScraperActive": true
        },
        {
            "Name": "Uniswap",
            "Centralized": false,
            "Bridge": false,
            "Contract": "0x5C69bEe701ef814a2B6a3EDD4B1652CB9cc5aA6f",
            "Blockchain": {
                "Name": "Ethereum"
            },
            "RestAPI": "",
            "WsAPI": "",
            "pairsAPI": "",
            "WatchdogDelay": 1200,
            "ScraperActive": true
        },
        {
            "Name": "UniswapV3",
            "Centralized": false,
            "Bridge": false,
            "Contract": "0x1F98431c8aD98523631AE4a59f267346ea31F984",
            "Blockchain": {
                "Name": "Ethereum"
            },
            "RestAPI": "",
            "WsAPI": "",
            "pairsAPI": "",
            "WatchdogDelay": 1200,
            "ScraperActive": true
        },
        {
            "Name": "UniswapV3-polygon",
            "Centralized": false,
            "Bridge": false,
            "Contract": "0x1F98431c8aD98523631AE4a59f267346ea31F984",
            "Blockchain": {
                "Name": "Polygon"
            },
            "RestAPI": "",
            "WsAPI": "",
            "pairsAPI": "",
            "WatchdogDelay": 1800,
            "ScraperActive": true
        },
        {
            "Name": "UniswapV3-Arbitrum",
            "Centralized": false,
            "Bridge": false,
            "Contract": "0x1F98431c8aD98523631AE4a59f267346ea31F984",
            "Blockchain": {
                "Name": "Arbitrum"
            },
            "RestAPI": "",
            "WsAPI": "",
            "pairsAPI": "",
            "WatchdogDelay": 300,
            "ScraperActive": true
        },
        {
            "Name": "Unkown",
            "Centralized": true,
            "Bridge": false,
            "Contract": "",
            "Blockchain": {
                "Name": ""
            },
            "RestAPI": "",
            "WsAPI": "",
            "pairsAPI": "",
            "WatchdogDelay": 300,
            "ScraperActive": false
        },
        {
            "Name": "Wanswap",
            "Centralized": false,
            "Bridge": false,
            "Contract": "0x1125C5F53C72eFd175753d427aA116B972Aa5537",
            "Blockchain": {
                "Name": "Wanchain"
            },
            "RestAPI": "",
            "WsAPI": "",
            "pairsAPI": "",
            "WatchdogDelay": 7200,
            "ScraperActive": true
        },
        {
            "Name": "Osmosis",
            "Centralized": false,
            "Bridge": false,
            "Contract": "",
            "Blockchain": {
                "Name": "Cosmos"
            },
            "RestAPI": "",
            "WsAPI": "",
            "pairsAPI": "",
<<<<<<< HEAD
            "WatchdogDelay": 7200,
            "ScraperActive": true
=======
            "WatchdogDelay": 1200
        },
        {
            "Name": "AcalaswapExchange",
            "Centralized": false,
            "Bridge": false,
            "Contract": "",
            "Blockchain": {
                "Name": "Acala"
            },
            "RestAPI": "",
            "WsAPI": "",
            "pairsAPI": "",
            "WatchdogDelay": 1200
        },
        {
            "Name": "AcalaswapExchangeKarura",
            "Centralized": false,
            "Bridge": false,
            "Contract": "",
            "Blockchain": {
                "Name": "Kusama"
            },
            "RestAPI": "",
            "WsAPI": "",
            "pairsAPI": "",
            "WatchdogDelay": 1200
>>>>>>> 929c8150
        }
    ]
}<|MERGE_RESOLUTION|>--- conflicted
+++ resolved
@@ -907,38 +907,34 @@
             "RestAPI": "",
             "WsAPI": "",
             "pairsAPI": "",
-<<<<<<< HEAD
-            "WatchdogDelay": 7200,
-            "ScraperActive": true
-=======
+            "WatchdogDelay": 7200,
+            "ScraperActive": true            
+        },
+        {
+            "Name": "AcalaswapExchange",
+            "Centralized": false,
+            "Bridge": false,
+            "Contract": "",
+            "Blockchain": {
+                "Name": "Acala"
+            },
+            "RestAPI": "",
+            "WsAPI": "",
+            "pairsAPI": "",
             "WatchdogDelay": 1200
         },
         {
-            "Name": "AcalaswapExchange",
-            "Centralized": false,
-            "Bridge": false,
-            "Contract": "",
-            "Blockchain": {
-                "Name": "Acala"
+            "Name": "AcalaswapExchangeKarura",
+            "Centralized": false,
+            "Bridge": false,
+            "Contract": "",
+            "Blockchain": {
+                "Name": "Kusama"
             },
             "RestAPI": "",
             "WsAPI": "",
             "pairsAPI": "",
             "WatchdogDelay": 1200
-        },
-        {
-            "Name": "AcalaswapExchangeKarura",
-            "Centralized": false,
-            "Bridge": false,
-            "Contract": "",
-            "Blockchain": {
-                "Name": "Kusama"
-            },
-            "RestAPI": "",
-            "WsAPI": "",
-            "pairsAPI": "",
-            "WatchdogDelay": 1200
->>>>>>> 929c8150
         }
     ]
 }