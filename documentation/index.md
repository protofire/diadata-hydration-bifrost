--- conflicted
+++ resolved
@@ -17,12 +17,6 @@
 
 ## Methodology Documentation
 
-<<<<<<< HEAD
-* [Exchange Scrapers](methodology/ExchangePrices.md) are the components that get trade data from various exchanges and use these trades to construct average prices.
-* [Supply Scrapers](documentation/methodology/SupplyNumbers.md) are used to determine circulating supply numbers for cryptocurrency assets.
-* [Oracles](methodology/Oracles.md) show how our oracles can be accessed.
-This information varies for each currency and is highly specific.
-=======
 Currently, DIA collects several classes of data. Separate documentation exists for each of these different use cases.
 
 * [Exchange Scrapers](methodology/exchangeprices.md) are the components that get trade data from various exchanges and use these trades to construct average prices.
@@ -30,7 +24,6 @@
 * [Oracles](methodology/oracles.md) show how our oracles can be accessed.
 
   This information varies for each currency and is highly specific.
->>>>>>> 036d150a
 
 ## Coinhub Oracles
 
